--- conflicted
+++ resolved
@@ -17,47 +17,6 @@
 
 ### ANNOUNCEMENT:
 
-<<<<<<< HEAD
-December 9, 2021. Upcoming changes to the source build system:
-
-NCBI’s SRA will change the source build system to use CMake in the next toolkit release (date TBD). This change is an important step to improve developers’ productivity as it provides unified cross platform access to support multiple build systems. This change affects developers building NCBI SRA tools from source. Old makefiles and build systems will no longer be supported after we make this change.
-
-This change will also include the structure of GitHub repositories, which will undergo consolidation to provide an easier environment for building tools and libraries (NGS libs and dependencies are consolidated). Consolidation of NGS libraries and dependencies provides better usage scope isolation and makes building more straightforward.
-
-### **Affected repositories**
-
-1) ncbi/ngs (https://github.com/ncbi/ngs)
-
-   This repository will be frozen, and all the code moved to Github repository ncbi/sra-tools, under subdirectory ngs/. All future modifications will take place in sra-tools
-
-2) ncbi/ncbi-vdb (https://github.com/ncbi/ncbi-vdb)
-
-   This project’s build system will be based on CMake. The libraries supporting access to VDB data via NGS API will be moved to Github repository 
-   ncbi/sra-tools. 
-
-The projects to move are: 
-
-| Old location (base URL: https://github.com/ncbi/ncbi-vdb) | New location (base URL: https://github.com/ncbi/sra-tools) |
-| --------------------------------------------------------- | ---------------------------------------------------------- |
-| libs/ngs | ngs/ncbi/ngs |
-| libs/ngs-c++ | ngs/ncbi/ngs-c++ |
-| libs/ngs-jni | ngs/ncbi/ngs-jni |
-| libs/ngs-py | ngs/ncbi/ngs-py |
-| libs/vdb-sqlite | libs/vdb-sqlite |
-| test/ngs-java | test/ngs-java |
-| test/ngs-python | test/ngs-python |
-
-
-3) ncbi/sra-tools (https://github.com/ncbi/sra-tools)
-
-   This project’s build system will be based on CMake. The project will acquire some new components:
-
-      3a) NGS SDK (now under ngs/, formerly in Github repository ncbi/ngs)
-       
-      3b) NGS-related VDB access libraries and their dependents, formerly in Github repository ncbi/ncbi-vdb, as listed in the table above.
-       
-       
-=======
 February 10, 2022
 
 NCBI's SRA changed the source build system to use CMake in toolkit release 3.0.0 (February 07, 2022). This change is an important step to improve developers' productivity as it provides unified cross platform access to support multiple build systems. This change affects developers building NCBI SRA tools from source. Old makefiles and build systems are longer be supported.
@@ -92,7 +51,6 @@
 
 ----
 
->>>>>>> 76598a9e
 October 25, 2021. SRA Toolkit 2.11.3:
 
 fixed a bug in fasterq-dump: fasta and fasta-unsorted parameters work correctly.
