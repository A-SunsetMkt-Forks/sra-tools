# The NCBI SRA (Sequence Read Archive)

### Contact:
email: sra@ncbi.nlm.nih.gov

### Download
Visit our [download page](https://github.com/ncbi/sra-tools/wiki/01.-Downloading-SRA-Toolkit) for pre-built binaries.

### Change Log
Please check the [CHANGES.md](CHANGES.md) file for change history.

----

## The SRA Toolkit
The SRA Toolkit and SDK from NCBI is a collection of tools and libraries for
using data in the INSDC Sequence Read Archives.

### ANNOUNCEMENT:

<<<<<<< HEAD
February 10, 2022

NCBI's SRA changed the source build system to use CMake in toolkit release 3.0.0 (February 07, 2022). This change is an important step to improve developers' productivity as it provides unified cross platform access to support multiple build systems. This change affects developers building NCBI SRA tools from source. Old makefiles and build systems are longer be supported.
=======
August 4, 2022 : Security Update

Due to updated security at NCBI, versions of the SRA Toolkit 2.9.6 and older will no longer be able to connect to the NCBI data location service. We advise impacted users to update to the [latest version](https://github.com/ncbi/sra-tools/wiki/01.-Downloading-SRA-Toolkit) of the SRA Toolkit.

----

February 10, 2022 : SRA Toolkit 3.0.0

NCBI's SRA changed the source build system to use CMake in toolkit release 3.0.0. This change is an important step to improve developers' productivity as it provides unified cross platform access to support multiple build systems. This change affects developers building NCBI SRA tools from source. Old makefiles and build systems are no longer supported.
>>>>>>> cb62d0d6

This change also includes the structure of GitHub repositories, which underwent consolidation to provide an easier environment for building tools and libraries (NGS libs and dependencies are consolidated). Consolidation of NGS libraries and dependencies provides better usage scope isolation and makes building more straightforward.

#### **Affected repositories**

1) [ncbi/ngs](https://github.com/ncbi/ngs)

   This repository is frozen. All future development will take place in GitHub repository ncbi/sra-tools (this repository), under subdirectory `ngs/`.

2) [ncbi/ncbi-vdb](https://github.com/ncbi/ncbi-vdb)

   This project's build system is based on CMake. The libraries providing access to SRA data in VDB format via the NGS API have moved to GitHub repository
   [ncbi/sra-tools](https://github.com/ncbi/ncbi-vdb).

   | Old (base URL: https://github.com/ncbi/ncbi-vdb) | New (base URL: https://github.com/ncbi/sra-tools) |
   | -------------------------------------------------| ------------------------------------------------- |
   | `libs/ngs`        | `ngs/ncbi/ngs`     |
   | `libs/ngs-c++`    | `ngs/ncbi/ngs-c++` |
   | `libs/ngs-jni`    | `ngs/ncbi/ngs-jni` |
   | `libs/ngs-py`     | `ngs/ncbi/ngs-py`  |
   | `libs/vdb-sqlite` | `libs/vdb-sqlite`  |
   | `test/ngs-java`   | `test/ngs-java`    |
   | `test/ngs-python` | `test/ngs-python`  |


3) [ncbi/sra-tools](https://github.com/ncbi/sra-tools) (This repository)

   This project's build system is based on CMake. The project acquired some new components, as listed in the table above.
<<<<<<< HEAD
=======

>>>>>>> cb62d0d6

----

October 25, 2021. SRA Toolkit 2.11.3:

fixed a bug in fasterq-dump: fasta and fasta-unsorted parameters work correctly.

----

October 7, 2021. SRA Toolkit 2.11.2:

SRA data are now available either with full base quality scores (SRA Normalized Format), or with simplified quality scores (SRA Lite), depending on user preference. Both formats can be streamed on demand to the same filetypes (fastq, sam, etc.), so they are both compatible with existing workflows and applications that expect quality scores. However, the SRA Lite format is much smaller, enabling a reduction in storage footprint and data transfer times, allowing dumps to complete more rapidly. The SRA toolkit defaults to using the SRA Normalized Format that includes full, per-base quality scores, but users that do not require full base quality scores for their analysis can request the SRA Lite version to save time on their data transfers. To request the SRA Lite data when using the SRA toolkit, set the "Prefer SRA Lite files with simplified base quality scores" option on the main page of the toolkit configuration- this will instruct the tools to preferentially use the SRA Lite format when available (please be sure to use toolkit version 2.11.2 or later to access this feature). The quality scores generated from SRA Lite files will be the same for each base within a given read (quality = 30 or 3, depending on whether the Read Filter flag is set to 'pass' or 'reject'). Data in the SRA Normalized Format with full base quality scores will continue to have a .sra file extension, while the SRA Lite files have a .sralite file extension. For more information please see our [data format](https://www.ncbi.nlm.nih.gov/sra/docs/sra-data-formats/) page.

----

August 17, 2021: SRA Toolkit 2.11.1.

----

March 15, 2021: SRA Toolkit 2.11.0.

----

December 16, 2020: SRA Toolkit 2.10.9.

----

June 29, 2020: SRA Toolkit 2.10.8.

----

May 20, 2020: SRA Toolkit 2.10.7.

----

May 18, 2020: SRA Toolkit 2.10.6.

----

April 1, 2020: SRA Toolkit 2.10.5.

----

February 26, 2020: SRA Toolkit 2.10.4.

----

February 18, 2020: SRA Toolkit 2.10.3.

----

Release 2.10.2 of `sra-tools` provides access to all the **public and controlled-access dbGaP** of SRA in the AWS and GCP environments _(Linux only for this release)_. This vast archive's original submission format and SRA-formatted data can both be accessed and computed on these clouds, eliminating the need to download from NCBI FTP as well as improving performance.

The `prefetch` tool also retrieves **original submission files** in addition to ETL data for public and controlled-access dbGaP data.

----

With release 2.10.0 of `sra-tools` we have added cloud-native operation for AWS and GCP environments _(Linux only for this release)_, for use with the public SRA. `prefetch` is capable of retrieving original submission files in addition to ETL data.

----

With release 2.9.1 of `sra-tools` we have finally made available the tool `fasterq-dump`, a replacement for the much older `fastq-dump` tool. As its name implies, it runs faster, and is better suited for large-scale conversion of SRA objects into FASTQ files that are common on sites with enough disk space for temporary files. `fasterq-dump` is multi-threaded and performs bulk joins in a way that improves performance as compared to `fastq-dump`, which performs joins on a per-record basis _(and is single-threaded)_.

`fastq-dump` is still supported as it handles more corner cases than `fasterq-dump`, but it is likely to be deprecated in the future.

You can get more information about `fasterq-dump` in our Wiki at [https://github.com/ncbi/sra-tools/wiki/HowTo:-fasterq-dump](https://github.com/ncbi/sra-tools/wiki/HowTo:-fasterq-dump).

----

For additional information on using, configuring, and building the toolkit,
please visit our [wiki](https://github.com/ncbi/sra-tools/wiki)
or our web site at [NCBI](http://www.ncbi.nlm.nih.gov/Traces/sra/?view=toolkit_doc)


SRA Toolkit Development Team<|MERGE_RESOLUTION|>--- conflicted
+++ resolved
@@ -17,21 +17,13 @@
 
 ### ANNOUNCEMENT:
 
-<<<<<<< HEAD
-February 10, 2022
-
-NCBI's SRA changed the source build system to use CMake in toolkit release 3.0.0 (February 07, 2022). This change is an important step to improve developers' productivity as it provides unified cross platform access to support multiple build systems. This change affects developers building NCBI SRA tools from source. Old makefiles and build systems are longer be supported.
-=======
 August 4, 2022 : Security Update
 
 Due to updated security at NCBI, versions of the SRA Toolkit 2.9.6 and older will no longer be able to connect to the NCBI data location service. We advise impacted users to update to the [latest version](https://github.com/ncbi/sra-tools/wiki/01.-Downloading-SRA-Toolkit) of the SRA Toolkit.
 
-----
-
 February 10, 2022 : SRA Toolkit 3.0.0
 
 NCBI's SRA changed the source build system to use CMake in toolkit release 3.0.0. This change is an important step to improve developers' productivity as it provides unified cross platform access to support multiple build systems. This change affects developers building NCBI SRA tools from source. Old makefiles and build systems are no longer supported.
->>>>>>> cb62d0d6
 
 This change also includes the structure of GitHub repositories, which underwent consolidation to provide an easier environment for building tools and libraries (NGS libs and dependencies are consolidated). Consolidation of NGS libraries and dependencies provides better usage scope isolation and makes building more straightforward.
 
@@ -60,10 +52,6 @@
 3) [ncbi/sra-tools](https://github.com/ncbi/sra-tools) (This repository)
 
    This project's build system is based on CMake. The project acquired some new components, as listed in the table above.
-<<<<<<< HEAD
-=======
-
->>>>>>> cb62d0d6
 
 ----
 
