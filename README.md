--- conflicted
+++ resolved
@@ -17,17 +17,6 @@
 ### IMPORTANT ANNOUNCEMENT
 As was announced in [OMB memorandum M-15-13](https://www.whitehouse.gov/sites/default/files/omb/memoranda/2015/m-15-13.pdf) on June 8, 2015, NCBI and all Federal systems will be transitioning to using HTTPS-only protocols before the end of 2016. This change will affect any software that uses NCBI APIs such as the E-utilities or NCBI software toolkits such as `sra-tools`, `ncbi-vdb` or `ngs`.
 
-<<<<<<< HEAD
-The NLM and NCBI will implement the switch to HTTPS-only for the SRA Toolkit on December 30, 2016.
-
-In particular, software products that depend on `sra-tools`, `ncbi-vdb` or `ngs` will not function correctly after December 30 unless they are properly updated from this site or by the software provider.
-
-If you use software that accesses NCBI SRA data in any way, your software will likely be affected by this change. Please check with your software provider for recent udpates or patches, and be sure to acquire these well before December 30.
- 
-If you develop software that relies on `sra-tools`, `ncbi-vdb` or `ngs` in any way, you will likely need to update your code so that it accesses NCBI using HTTPS.
-
-We will be releasing new tools that are HTTPS compatible and `M-15-13` compliant in early to mid September, 2016. Please be certain to update all of your binaries and configuration files.
-=======
 The NLM and NCBI may implement the switch to HTTPS-only as early as September 30, 2016.
 
 In particular, software products that depend on `sra-tools`, `ncbi-vdb` or `ngs` may not function as expected after September 30 unless they are properly updated from this site or by the software provider.
@@ -37,7 +26,6 @@
 If you develop software that relies on `sra-tools`, `ncbi-vdb` or `ngs` in any way, you will likely need to update your code so that it accesses NCBI using HTTPS.
 
 We will be releasing new tools that are HTTPS compatible and `M-15-13` compliant in early September, 2016. Please be certain to update all of your binaries and configuration files.
->>>>>>> a54c9236
 
 For additional information on using, configuring, and building the toolkit,
 please visit our [wiki](https://github.com/ncbi/sra-tools/wiki)
