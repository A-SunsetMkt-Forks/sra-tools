#!/bin/sh

# ===========================================================================
#
#                            PUBLIC DOMAIN NOTICE
#               National Center for Biotechnology Information
#
#  This software/database is a "United States Government Work" under the
#  terms of the United States Copyright Act.  It was written as part of
#  the author's official duties as a United States Government employee and
#  thus cannot be copyrighted.  This software/database is freely available
#  to the public for use. The National Library of Medicine and the U.S.
#  Government have not placed any restriction on its use or reproduction.
#
#  Although all reasonable efforts have been taken to ensure the accuracy
#  and reliability of the software and data, the NLM and the U.S.
#  Government do not and cannot warrant the performance or results that
#  may be obtained by using this software or data. The NLM and the U.S.
#  Government disclaim all warranties, express or implied, including
#  warranties of performance, merchantability or fitness for any particular
#  purpose.
#
#  Please cite the author in any work or product based on this material.
#
# ===========================================================================

FILENAME="`basename $0`"
CURDIR="`dirname $0`"

if [ -z "$CURDIR" ]
    then
    echo configure: error: configure should be run as ./configure
    exit 1
fi

<<<<<<< HEAD
if [ "$FILENAME" != configure -a ! -s konfigure.perl ]
=======
if [ "$FILENAME" != configure -a ! -s setup/konfigure.perl ]
>>>>>>> f6e3bffc
    then
    echo configure: error: configure should be run as ./configure
else
    perl -v > /dev/null 2>&1 || { echo "checking for perl... no"; \
        echo >&2 "configure: error: perl not found."; exit 1; }

    cd $CURDIR/setup
    perl -w konfigure.perl "$@"
fi<|MERGE_RESOLUTION|>--- conflicted
+++ resolved
@@ -33,11 +33,7 @@
     exit 1
 fi
 
-<<<<<<< HEAD
-if [ "$FILENAME" != configure -a ! -s konfigure.perl ]
-=======
 if [ "$FILENAME" != configure -a ! -s setup/konfigure.perl ]
->>>>>>> f6e3bffc
     then
     echo configure: error: configure should be run as ./configure
 else
