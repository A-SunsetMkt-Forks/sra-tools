--- conflicted
+++ resolved
@@ -31,13 +31,10 @@
 # set( CMAKE_DISABLE_SOURCE_CHANGES ON ) # Cannot use with bison
 # set( CMAKE_DISABLE_IN_SOURCE_BUILD ON )
 
-<<<<<<< HEAD
-=======
 option(TOOLS_ONLY "Generate tools targets only" ON)
 option(RUN_SANITIZER_TESTS "Run ASAN and TSAN tests" OFF)
 option(NO_JAVA "Do not generate any targets that need Java" OFF)
 
->>>>>>> 1f75c7cc
 message(CMAKE_VERSION = ${CMAKE_VERSION})
 
 #set( CMAKE_VERBOSE_MAKEFILE ON )
