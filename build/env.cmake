# ===========================================================================
#
#                            PUBLIC DOMAIN NOTICE
#               National Center for Biotechnology Information
#
#  This software/database is a "United States Government Work" under the
#  terms of the United States Copyright Act.  It was written as part of
#  the author's official duties as a United States Government employee and
#  thus cannot be copyrighted.  This software/database is freely available
#  to the public for use. The National Library of Medicine and the U.S.
#  Government have not placed any restriction on its use or reproduction.
#
#  Although all reasonable efforts have been taken to ensure the accuracy
#  and reliability of the software and data, the NLM and the U.S.
#  Government do not and cannot warrant the performance or results that
#  may be obtained by using this software or data. The NLM and the U.S.
#  Government disclaim all warranties, express or implied, including
#  warranties of performance, merchantability or fitness for any particular
#  purpose.
#
#  Please cite the author in any work or product based on this material.
#
# ===========================================================================

#
# Calculation of the global settings for the CMake build.
#

# allow implicit source file extensions
if ( ${CMAKE_VERSION} VERSION_EQUAL "3.20" OR
     ${CMAKE_VERSION} VERSION_GREATER "3.20")
    cmake_policy(SET CMP0115 OLD)
endif()

set( VERSION_FILE "${CMAKE_CURRENT_SOURCE_DIR}/shared/toolkit.vers")
file( READ ${VERSION_FILE} VERSION )
string( STRIP ${VERSION} VERSION )
message( VERSION=${VERSION} )
string( REGEX MATCH "^[0-9]+" MAJVERS ${VERSION} )

set(CMAKE_C_STANDARD 11)
set(CMAKE_C_STANDARD_REQUIRED ON)
set(CMAKE_C_EXTENSIONS OFF)
set(CMAKE_CXX_STANDARD 11)
set(CMAKE_CXX_STANDARD_REQUIRED ON)
set(CMAKE_CXX_EXTENSIONS OFF)

# determine OS
if ( ${CMAKE_HOST_SYSTEM_NAME} STREQUAL  "Darwin" )
    set(OS "mac")
    set(SHLX "dylib")
    set(STLX "a")
elseif ( ${CMAKE_HOST_SYSTEM_NAME} STREQUAL  "Linux" )
    set(OS "linux")
    set(SHLX "so")
    set(STLX "a")
elseif ( ${CMAKE_HOST_SYSTEM_NAME} STREQUAL  "Windows" )
    set(OS "windows")
    set(STLX "lib")
elseif()
    message ( FATAL_ERROR "unknown OS " ${CMAKE_HOST_SYSTEM_NAME})
endif()

# determine architecture
if ( ${CMAKE_HOST_SYSTEM_PROCESSOR} STREQUAL "armv7l")
	set(ARCH "armv7l")
elseif ( ${CMAKE_HOST_SYSTEM_PROCESSOR} STREQUAL "aarch64")
    set(ARCH "aarch64")
elseif ( ${CMAKE_HOST_SYSTEM_PROCESSOR} STREQUAL "x86_64")
    set(ARCH "x86_64")
elseif ( ${CMAKE_HOST_SYSTEM_PROCESSOR} STREQUAL "AMD64")
    set(ARCH "x86_64")
elseif()
    message ( FATAL_ERROR "unknown architecture " ${CMAKE_HOST_SYSTEM_PROCESSOR})
endif ()

# create variables based entirely upon OS
if ( "mac" STREQUAL ${OS} )
    add_compile_definitions( MAC BSD UNIX )
    set( LMCHECK "" )
    set( EXE "" )
elseif( "linux" STREQUAL ${OS} )
    add_compile_definitions( LINUX UNIX )
    set( LMCHECK -lmcheck )
    set( EXE "" )
elseif( "windows" STREQUAL ${OS} )
    add_compile_definitions( WINDOWS _WIN32_WINNT=0x0502 )
    set( LMCHECK "" )
    set( EXE ".exe" )
endif()

# create variables based entirely upon ARCH
# TODO: check if we need anything besides BITS in the if-else below
if ("armv7l" STREQUAL ${ARCH})
	set( BITS 32 )
	add_compile_options( -Wno-psabi )
elseif ("aarch64" STREQUAL ${ARCH} )
	set ( BITS 64 )
elseif ("x86_64" STREQUAL ${ARCH} )
    set ( BITS 64 )
endif()

# now any unique combinations of OS and ARCH
# TODO: check if this is needed
if     ( "mac-x86_84" STREQUAL ${OS}-${ARCH})
elseif ( "linux-x86_64" STREQUAL ${OS}-${ARCH})
elseif ( "linux-armv7l" STREQUAL ${OS}-${ARCH})
elseif ( "linux-aarch64" STREQUAL ${OS}-${ARCH})
    add_compile_definitions( __float128=_Float128 )
endif()

# combinations of OS and COMP
if ( ${OS}-${CMAKE_CXX_COMPILER_ID} STREQUAL "linux-GNU"  )
    add_definitions( -rdynamic )
    add_compile_definitions( _GNU_SOURCE )
endif()

add_compile_definitions( _ARCH_BITS=${BITS} ${ARCH} ) # TODO ARCH ?
add_definitions( -Wall )

# assume debug build by default
if ( "${CMAKE_BUILD_TYPE}" STREQUAL "" )
    set ( CMAKE_BUILD_TYPE "Debug" CACHE STRING "" FORCE )
endif()

if ( ${CMAKE_BUILD_TYPE} STREQUAL "Debug" )
    add_compile_definitions( DEBUG _DEBUGGING )
else()
    add_compile_definitions( NDEBUG )
endif()

if ( SINGLE_TARGET )
    message("CMAKE_BUILD_TYPE=${CMAKE_BUILD_TYPE}")
endif()

message( "OS=" ${OS} " ARCH=" ${ARCH} " CXX=" ${CMAKE_CXX_COMPILER} " LMCHECK=" ${LMCHECK} " BITS=" ${BITS} " CMAKE_C_COMPILER_ID=" ${CMAKE_C_COMPILER_ID} " CMAKE_CXX_COMPILER_ID=" ${CMAKE_CXX_COMPILER_ID} )

# ===========================================================================
# 3d party packages

# Flex/Bison
find_package( FLEX 2.6 )
find_package( BISON 3 )

find_package( LibXml2 )

find_package(Java COMPONENTS Development)
if( Java_FOUND AND NOT Java_VERSION )
    message(STATUS "No version of Java found")
    unset( Java_FOUND )
endif()

if ( PYTHON_PATH )
    set( Python3_EXECUTABLE ${PYTHON_PATH} )
endif()
find_package( Python3 COMPONENTS Interpreter )

# ===========================================================================

enable_testing()

# ===========================================================================
# singfle vs. multitarget generators, ncbi-vdb binaries

function(SetAndCreate var path )
    if( NOT DEFINED ${var} )
        set( ${var} ${path} PARENT_SCOPE )
    endif()
    file(MAKE_DIRECTORY ${path} )
endfunction()

if( NOT TARGDIR )
    set( TARGDIR ${CMAKE_BINARY_DIR} )
endif()

if ( ${CMAKE_GENERATOR} MATCHES "Visual Studio.*" OR
     ${CMAKE_GENERATOR} STREQUAL "Xcode" )
    set( SINGLE_CONFIG false )

    if( NOT VDB_BINDIR OR NOT EXISTS ${VDB_BINDIR} )
        message( FATAL_ERROR "Please specify the location of an ncbi-vdb build in Cmake variable VDB_BINDIR. It is expected to contain one or both subdirectories Debug/ and Release/, with bin/, lib/ and ilib/ underneath each.")
    endif()

    set( NCBI_VDB_BINDIR_DEBUG ${VDB_BINDIR}/Debug/bin )
    set( NCBI_VDB_BINDIR_RELEASE ${VDB_BINDIR}/Release/bin )

    set( NCBI_VDB_LIBDIR_DEBUG ${VDB_BINDIR}/Debug/lib )
    set( NCBI_VDB_LIBDIR_RELEASE ${VDB_BINDIR}/Release/lib )

    set( NCBI_VDB_ILIBDIR_DEBUG ${VDB_BINDIR}/Debug/ilib )
    set( NCBI_VDB_ILIBDIR_RELEASE ${VDB_BINDIR}/Release/ilib )

    SetAndCreate( CMAKE_RUNTIME_OUTPUT_DIRECTORY_DEBUG   ${TARGDIR}/Debug/bin )
    SetAndCreate( CMAKE_RUNTIME_OUTPUT_DIRECTORY_RELEASE ${TARGDIR}/Release/bin )
    SetAndCreate( TEST_RUNTIME_OUTPUT_DIRECTORY_DEBUG    ${TARGDIR}/Debug/test-bin )
    SetAndCreate( TEST_RUNTIME_OUTPUT_DIRECTORY_RELEASE  ${TARGDIR}/Release/test-bin )
    SetAndCreate( CMAKE_ARCHIVE_OUTPUT_DIRECTORY_DEBUG   ${TARGDIR}/Debug/lib )
    SetAndCreate( CMAKE_ARCHIVE_OUTPUT_DIRECTORY_RELEASE ${TARGDIR}/Release/lib )
    set( CMAKE_LIBRARY_OUTPUT_DIRECTORY_DEBUG            ${CMAKE_ARCHIVE_OUTPUT_DIRECTORY_DEBUG} )
    set( CMAKE_LIBRARY_OUTPUT_DIRECTORY_RELEASE          ${CMAKE_ARCHIVE_OUTPUT_DIRECTORY_RELEASE} )
    set( CMAKE_JAR_OUTPUT_DIRECTORY                      ${CMAKE_ARCHIVE_OUTPUT_DIRECTORY_DEBUG} ) # both Debug and Release share this
    SetAndCreate( TEMPDIR_DEBUG "${TEST_RUNTIME_OUTPUT_DIRECTORY_DEBUG}/tmp" )
    SetAndCreate( TEMPDIR_RELEASE "${TEST_RUNTIME_OUTPUT_DIRECTORY_RELEASE}/tmp" )
    cmake_path(NATIVE_PATH TEMPDIR_DEBUG NORMALIZE TEMPDIR_DEBUG)
    cmake_path(NATIVE_PATH TEMPDIR_RELEASE NORMALIZE TEMPDIR_RELEASE)

    # to be used in add-test() as the location of executables, etc.
    # NOTE: always use the COMMAND_EXPAND_LISTS option of add_test
    set( BINDIR "$<$<CONFIG:Debug>:${CMAKE_RUNTIME_OUTPUT_DIRECTORY_DEBUG}>$<$<CONFIG:Release>:${CMAKE_RUNTIME_OUTPUT_DIRECTORY_RELEASE}>" )
    set( LIBDIR "$<$<CONFIG:Debug>:${CMAKE_LIBRARY_OUTPUT_DIRECTORY_DEBUG}>$<$<CONFIG:Release>:${CMAKE_LIBRARY_OUTPUT_DIRECTORY_RELEASE}>" )
    set( TESTBINDIR "$<$<CONFIG:Debug>:${TEST_RUNTIME_OUTPUT_DIRECTORY_DEBUG}>$<$<CONFIG:Release>:${TEST_RUNTIME_OUTPUT_DIRECTORY_RELEASE}>" )
    set( TEMPDIR "$<$<CONFIG:Debug>:${TEMPDIR_DEBUG}>$<$<CONFIG:Release>:${TEMPDIR_RELEASE}>" )

    link_directories( $<$<CONFIG:Debug>:${NCBI_VDB_LIBDIR_DEBUG}> $<$<CONFIG:Release>:${NCBI_VDB_LIBDIR_RELEASE}> )
    link_directories( $<$<CONFIG:Debug>:${NCBI_VDB_ILIBDIR_DEBUG}> $<$<CONFIG:Release>:${NCBI_VDB_ILIBDIR_RELEASE}> )

else() # assume a single-config generator
    set( SINGLE_CONFIG true )

    # if( NOT VDB_BINDIR OR NOT EXISTS ${VDB_BINDIR} )
        # message( FATAL_ERROR "Please specify the location of an ncbi-vdb build in Cmake variable VDB_BINDIR. It is expected to contain subdirectories bin/, lib/, ilib/.")
    # endif()

    if( NOT VDB_LIBDIR OR NOT EXISTS ${VDB_LIBDIR} )
        message( FATAL_ERROR "Please specify the location where ncbi-vdb libraries are installed (VDB_LIBDIR)")
    endif()

    #set( NCBI_VDB_BINDIR ${VDB_BINDIR}/bin )
    #set( NCBI_VDB_LIBDIR ${VDB_BINDIR}/lib )
    set( NCBI_VDB_LIBDIR ${VDB_LIBDIR} )
    #set( NCBI_VDB_ILIBDIR ${VDB_BINDIR}/ilib )
    message(WARNING "Linking with ncbi-vdb libraries from the following location: ${NCBI_VDB_LIBDIR}")

    SetAndCreate( CMAKE_RUNTIME_OUTPUT_DIRECTORY ${TARGDIR}/bin )
    SetAndCreate( CMAKE_LIBRARY_OUTPUT_DIRECTORY ${TARGDIR}/lib )
    SetAndCreate( CMAKE_ARCHIVE_OUTPUT_DIRECTORY ${TARGDIR}/ilib )
    set( CMAKE_JAR_OUTPUT_DIRECTORY              ${CMAKE_LIBRARY_OUTPUT_DIRECTORY} )

    # to be used in add-test() as the location of executables.
    # NOTE: always use the COMMAND_EXPAND_LISTS option of add_test
    set( BINDIR "${TARGDIR}/bin" )
    set( LIBDIR "${TARGDIR}/lib" )
    set( TESTBINDIR "${TARGDIR}/test-bin" )
    SetAndCreate( TEMPDIR "${TESTBINDIR}/tmp" )

<<<<<<< HEAD
    link_directories( ${NCBI_VDB_LIBDIR} ) # TODO: USE_INSTALLED_NCBI_VDB
    #link_directories( ${NCBI_VDB_ILIBDIR} ) # TODO: not clear what to do in case USE_INSTALLED_NCBI_VDB == 1
endif()

# ===========================================================================
# ncbi-vdb sources

# Using installed ncbi-vdb directory
if( WIN32 )
	# TODO: WIN32 and Mac still work in an assumtion that ncbi-vdb sources is checked out along with sra-tools
	set( USE_INSTALLED_NCBI_VDB 0 )
elseif( SINGLE_CONFIG )
	set( USE_INSTALLED_NCBI_VDB 1 )
else() # XCode
	# TODO: WIN32 and Mac still work in an assumtion that ncbi-vdb sources is checked out along with sra-tools
	set( USE_INSTALLED_NCBI_VDB 0 )
endif()

if( NOT VDB_SRCDIR )
	if( USE_INSTALLED_NCBI_VDB )
		message("CMAKE_INSTALL_PREFIX_ROOT: ${CMAKE_INSTALL_PREFIX_ROOT}")
		set( NCBI_INSTALL_PREFIX ${CMAKE_INSTALL_PREFIX_ROOT} )

		set( VDB_SRCDIR "${NCBI_INSTALL_PREFIX}/ncbi-vdb/vdb_shared_sources" )
		set( VDB_INTERFACES_DIR "${NCBI_INSTALL_PREFIX}/ncbi-vdb/interfaces" )

		if ( NOT EXISTS ${VDB_SRCDIR} )
			message("${VDB_SRCDIR} does not exist - ncbi-vdb was not installed in that location, falling back to the standard ncbi-vdb build location ${CMAKE_SOURCE_DIR}/../ncbi-vdb")
			set( VDB_SRCDIR ${CMAKE_SOURCE_DIR}/../ncbi-vdb )
		else()
			message(WARNING "Using INSTALLED ncbi-vdb sources: ${VDB_SRCDIR}")
		endif()

		if ( NOT EXISTS ${VDB_INTERFACES_DIR} )
			message("${VDB_INTERFACES_DIR} does not exist - ncbi-vdb was not installed in that location, falling back to the standard ncbi-vdb build location VDB_INTERFACES_DIR ${VDB_SRCDIR}/interfaces...")
			set( VDB_INTERFACES_DIR ${VDB_SRCDIR}/interfaces )
		else()
			message(WARNING "Using INSTALLED ncbi-vdb interfaces: ${VDB_INTERFACES_DIR}")
		endif()
	else()
		set( VDB_SRCDIR ${CMAKE_SOURCE_DIR}/../ncbi-vdb )
		set( VDB_INTERFACES_DIR ${VDB_SRCDIR}/interfaces )

		message(WARNING "Using ncbi-vdb sources from: ${VDB_SRCDIR}, interfaces: ${VDB_INTERFACES_DIR}")
	endif()

	message("VDB_SRCDIR was not explicitly provided, using the following location: sources: ${VDB_SRCDIR}, interfaces: ${VDB_INTERFACES_DIR}")

	if ( NOT EXISTS ${VDB_SRCDIR} )
		message( FATAL_ERROR "${VDB_SRCDIR} does not exist. Please specify the location of ncbi-vdb sources in Cmake variable VDB_SRCDIR")
	endif()
endif()


include_directories( ${VDB_INTERFACES_DIR} )
include_directories( ${VDB_SRCDIR}/libs ) # /libs for ngs/ncbi/ngs/NGS_FragmentBlob.c:39:10

if ( "GNU" STREQUAL "${CMAKE_C_COMPILER_ID}")
    include_directories(${VDB_INTERFACES_DIR}/cc/gcc)
    include_directories(${VDB_INTERFACES_DIR}/cc/gcc/${ARCH})
elseif ( CMAKE_CXX_COMPILER_ID MATCHES "^(Apple)?Clang$" )
    include_directories(${VDB_INTERFACES_DIR}/cc/clang)
    include_directories(${VDB_INTERFACES_DIR}/cc/clang/${ARCH})
elseif ( "MSVC" STREQUAL "${CMAKE_C_COMPILER_ID}")
    include_directories(${VDB_INTERFACES_DIR}/cc/vc++)
    include_directories(${VDB_INTERFACES_DIR}/cc/vc++/${ARCH})
endif()

if ( "mac" STREQUAL ${OS} )
    include_directories(${VDB_INTERFACES_DIR}/os/mac)
    include_directories(${VDB_INTERFACES_DIR}/os/unix)
elseif( "linux" STREQUAL ${OS} )
    include_directories(${VDB_INTERFACES_DIR}/os/linux)
    include_directories(${VDB_INTERFACES_DIR}/os/unix)
elseif( "windows" STREQUAL ${OS} )
    include_directories(${VDB_INTERFACES_DIR}/os/win)
endif()

include_directories( ${CMAKE_SOURCE_DIR}/ngs/ngs-sdk )

# ===========================================================================

=======
#    link_directories( ${NCBI_VDB_LIBDIR} )
#    link_directories( ${NCBI_VDB_ILIBDIR} )
endif()

# DIRTOTEST is the overridable location of the executables to call from scripted test
if( NOT DIRTOTEST )
    set( DIRTOTEST ${BINDIR} )
endif()
message( DIRTOTEST: ${DIRTOTEST})

# CONFIGTOUSE is a way to block user settings ($HOME/.ncbi/user-settings.mkfg). Assign anything but NCBI_SETTINGS to it, and the user settings will be ignored.
if( NOT CONFIGTOUSE )
    set( CONFIGTOUSE NCBI_SETTINGS )
endif()
message( CONFIGTOUSE: ${CONFIGTOUSE})

# Python 3
>>>>>>> 194787c3
if( Python3_EXECUTABLE )
    set( PythonUserBase ${TEMPDIR}/python )
endif()

#
# Common functions for creation of build artefacts
#

function( GenerateStaticLibsWithDefs target_name sources compile_defs )
    add_library( ${target_name} STATIC ${sources} )
    if( NOT "" STREQUAL "${compile_defs}" )
        target_compile_definitions( ${target_name} PRIVATE ${compile_defs} )
    endif()
endfunction()

function( GenerateStaticLibs target_name sources )
    GenerateStaticLibsWithDefs( ${target_name} "${sources}" "" )
endfunction()

function( ExportStatic name install )
    # the output goes to .../lib
    if( SINGLE_CONFIG )
        # make the output name versioned, create all symlinks
        set_target_properties( ${name} PROPERTIES
            ARCHIVE_OUTPUT_DIRECTORY ${CMAKE_LIBRARY_OUTPUT_DIRECTORY} )
        add_custom_command(TARGET ${name}
            POST_BUILD
            COMMAND rm -f lib${name}.a.${VERSION}
            COMMAND mv lib${name}.a lib${name}.a.${VERSION}
            COMMAND ln -f -s lib${name}.a.${VERSION} lib${name}.a.${MAJVERS}
            COMMAND ln -f -s lib${name}.a.${MAJVERS} lib${name}.a
            COMMAND ln -f -s lib${name}.a lib${name}-static.a
            WORKING_DIRECTORY ${CMAKE_LIBRARY_OUTPUT_DIRECTORY}
        )

        set_property(
            TARGET    ${name}
            APPEND
            PROPERTY ADDITIONAL_CLEAN_FILES "${CMAKE_LIBRARY_OUTPUT_DIRECTORY}/lib${name}.a.${VERSION};${CMAKE_LIBRARY_OUTPUT_DIRECTORY}/lib${name}.a.${MAJVERS};${CMAKE_LIBRARY_OUTPUT_DIRECTORY}/lib${name}.a;${CMAKE_LIBRARY_OUTPUT_DIRECTORY}/lib${name}-static.a"
        )

        if ( ${install} )
            install( FILES  ${CMAKE_LIBRARY_OUTPUT_DIRECTORY}/lib${name}.a.${VERSION}
                            ${CMAKE_LIBRARY_OUTPUT_DIRECTORY}/lib${name}.a.${MAJVERS}
                            ${CMAKE_LIBRARY_OUTPUT_DIRECTORY}/lib${name}.a
                            ${CMAKE_LIBRARY_OUTPUT_DIRECTORY}/lib${name}-static.a
                    DESTINATION ${CMAKE_INSTALL_PREFIX}/lib64
            )
         endif()
    else()
        set_target_properties( ${name} PROPERTIES
            ARCHIVE_OUTPUT_DIRECTORY_DEBUG ${CMAKE_LIBRARY_OUTPUT_DIRECTORY_DEBUG})
        set_target_properties( ${name} PROPERTIES
            ARCHIVE_OUTPUT_DIRECTORY_RELEASE ${CMAKE_LIBRARY_OUTPUT_DIRECTORY_RELEASE})
        if ( ${install} )
            install( TARGETS ${name} DESTINATION ${CMAKE_INSTALL_PREFIX}/lib )
        endif()
    endif()
endfunction()


#
# create versioned names and symlinks for a shared library
#
function(MakeLinksShared target name install)
    if( SINGLE_CONFIG )
        add_custom_command(TARGET ${target}
            POST_BUILD
            COMMAND rm -f lib${name}.${SHLX}.${VERSION}
            COMMAND mv lib${name}.${SHLX} lib${name}.${SHLX}.${VERSION}
            COMMAND ln -f -s lib${name}.${SHLX}.${VERSION} lib${name}.${SHLX}.${MAJVERS}
            COMMAND ln -f -s lib${name}.${SHLX}.${MAJVERS} lib${name}.${SHLX}
            WORKING_DIRECTORY ${CMAKE_LIBRARY_OUTPUT_DIRECTORY}
        )

        set_property(
            TARGET    ${target}
            APPEND
            PROPERTY ADDITIONAL_CLEAN_FILES "${CMAKE_LIBRARY_OUTPUT_DIRECTORY}/lib${name}.${SHLX}.${VERSION};${CMAKE_LIBRARY_OUTPUT_DIRECTORY}/lib${name}.${SHLX}.${MAJVERS};${CMAKE_LIBRARY_OUTPUT_DIRECTORY}/lib${name}.${SHLX}"
        )

        if ( ${install} )
            install( FILES  ${CMAKE_LIBRARY_OUTPUT_DIRECTORY}/lib${name}.${SHLX}.${VERSION}
                            ${CMAKE_LIBRARY_OUTPUT_DIRECTORY}/lib${name}.${SHLX}.${MAJVERS}
                            ${CMAKE_LIBRARY_OUTPUT_DIRECTORY}/lib${name}.${SHLX}
                    DESTINATION ${CMAKE_INSTALL_PREFIX}/lib64
        )
        endif()
    else()
        set_target_properties( ${target} PROPERTIES
            ARCHIVE_OUTPUT_DIRECTORY_DEBUG ${CMAKE_RUNTIME_OUTPUT_DIRECTORY_DEBUG})
        set_target_properties( ${target} PROPERTIES
            ARCHIVE_OUTPUT_DIRECTORY_RELEASE ${CMAKE_RUNTIME_OUTPUT_DIRECTORY_RELEASE})
        if ( ${install} )
            install( TARGETS ${target}
                     ARCHIVE DESTINATION ${CMAKE_INSTALL_PREFIX}/bin
                     RUNTIME DESTINATION ${CMAKE_INSTALL_PREFIX}/bin
            )
        endif()
    endif()
endfunction()

#
# for a static library target, create a public shared target with the same base name and contents
#
function(ExportShared lib install)
    if ( NOT WIN32 )
        get_target_property( src ${lib} SOURCES )
        add_library( ${lib}-shared SHARED ${src} )
        set_target_properties( ${lib}-shared PROPERTIES OUTPUT_NAME ${lib} )
        MakeLinksShared( ${lib}-shared ${lib} ${install} )
    endif()
endfunction()

#
# create versioned names and symlinks for an executable
#
function(MakeLinksExe target install_via_driver)
    if( SINGLE_CONFIG )
        add_custom_command(TARGET ${target}
            POST_BUILD
            COMMAND rm -f ${target}.${VERSION}
            COMMAND mv ${target} ${target}.${VERSION}
            COMMAND ln -f -s ${target}.${VERSION} ${target}.${MAJVERS}
            COMMAND ln -f -s ${target}.${MAJVERS} ${target}
            COMMAND ln -f -s sratools.${VERSION} ${target}-driver
            WORKING_DIRECTORY ${CMAKE_RUNTIME_OUTPUT_DIRECTORY}
        )

        set_property(
            TARGET    ${target}
            APPEND
            PROPERTY ADDITIONAL_CLEAN_FILES "${CMAKE_RUNTIME_OUTPUT_DIRECTORY}/${target}.${VERSION};${CMAKE_RUNTIME_OUTPUT_DIRECTORY}/${target}.${MAJVERS};${CMAKE_RUNTIME_OUTPUT_DIRECTORY}/${target};${CMAKE_RUNTIME_OUTPUT_DIRECTORY}/${target}-driver"
        )

        if ( install_via_driver )
            install(
                PROGRAMS
                    ${CMAKE_RUNTIME_OUTPUT_DIRECTORY}/${target}
                    ${CMAKE_RUNTIME_OUTPUT_DIRECTORY}/${target}.${MAJVERS}
                DESTINATION ${CMAKE_INSTALL_PREFIX}/bin
            )
            install(
                PROGRAMS ${CMAKE_RUNTIME_OUTPUT_DIRECTORY}/${target}.${VERSION}
                RENAME ${target}-orig.${VERSION}
                DESTINATION ${CMAKE_INSTALL_PREFIX}/bin
            )
            install(
                PROGRAMS ${CMAKE_RUNTIME_OUTPUT_DIRECTORY}/${target}-driver
                RENAME ${target}.${VERSION}
                DESTINATION ${CMAKE_INSTALL_PREFIX}/bin
            )

        else()
            install( PROGRAMS ${CMAKE_RUNTIME_OUTPUT_DIRECTORY}/${target}.${VERSION}
                              ${CMAKE_RUNTIME_OUTPUT_DIRECTORY}/${target}.${MAJVERS}
                              ${CMAKE_RUNTIME_OUTPUT_DIRECTORY}/${target}
                    DESTINATION ${CMAKE_INSTALL_PREFIX}/bin
            )
        endif()
    else()
        if ( install_via_driver )
                install( PROGRAMS ${CMAKE_RUNTIME_OUTPUT_DIRECTORY}/${target}${EXE}
                         RENAME ${target}-orig${EXE}
                         DESTINATION ${CMAKE_INSTALL_PREFIX}/bin
                )
                install( PROGRAMS ${CMAKE_RUNTIME_OUTPUT_DIRECTORY}/sratools${EXE}
                         RENAME ${target}${EXE}
                         DESTINATION ${CMAKE_INSTALL_PREFIX}/bin
                )
        else()
            install( TARGETS ${target} DESTINATION ${CMAKE_INSTALL_PREFIX}/bin )
        endif()

    endif()
endfunction()


if( WIN32 )
    set( COMMON_LINK_LIBRARIES kapp load tk-version )
    set( COMMON_LIBS_READ  ncbi-vdb.${STLX} )
    set( COMMON_LIBS_WRITE ncbi-wvdb.${STLX} )
else()
    # single-config generators need full path to ncbi-vdb libraries in order to handle the dependency correctly
    set( COMMON_LINK_LIBRARIES ${NCBI_VDB_ILIBDIR}/libkapp.${STLX} ${NCBI_VDB_ILIBDIR}/libload.${STLX} tk-version )
    set( COMMON_LIBS_READ   ${NCBI_VDB_LIBDIR}/libncbi-vdb.${STLX} pthread dl m )
    set( COMMON_LIBS_WRITE  ${NCBI_VDB_LIBDIR}/libncbi-wvdb.${STLX} pthread dl m )
endif()

if( WIN32 )
    add_compile_definitions( UNICODE _UNICODE )
    set( CMAKE_EXE_LINKER_FLAGS "${CMAKE_EXE_LINKER_FLAGS} /ENTRY:wmainCRTStartup" )
    set( CMAKE_MSVC_RUNTIME_LIBRARY "MultiThreaded$<$<CONFIG:Debug>:Debug>" )
    set( COMMON_LINK_LIBRARIES  ${COMMON_LINK_LIBRARIES} Ws2_32 Crypt32 )
endif()

function( BuildExecutableForTest exe_name sources libraries )
	add_executable( ${exe_name} ${sources} )
	target_link_libraries( ${exe_name} ${libraries} )
endfunction()

function( AddExecutableTest test_name sources libraries )
	BuildExecutableForTest( "${test_name}" "${sources}" "${libraries}" )
	add_test( NAME ${test_name} COMMAND ${test_name} WORKING_DIRECTORY ${CMAKE_CURRENT_SOURCE_DIR} )
endfunction()<|MERGE_RESOLUTION|>--- conflicted
+++ resolved
@@ -243,7 +243,6 @@
     set( TESTBINDIR "${TARGDIR}/test-bin" )
     SetAndCreate( TEMPDIR "${TESTBINDIR}/tmp" )
 
-<<<<<<< HEAD
     link_directories( ${NCBI_VDB_LIBDIR} ) # TODO: USE_INSTALLED_NCBI_VDB
     #link_directories( ${NCBI_VDB_ILIBDIR} ) # TODO: not clear what to do in case USE_INSTALLED_NCBI_VDB == 1
 endif()
@@ -326,11 +325,6 @@
 
 # ===========================================================================
 
-=======
-#    link_directories( ${NCBI_VDB_LIBDIR} )
-#    link_directories( ${NCBI_VDB_ILIBDIR} )
-endif()
-
 # DIRTOTEST is the overridable location of the executables to call from scripted test
 if( NOT DIRTOTEST )
     set( DIRTOTEST ${BINDIR} )
@@ -344,7 +338,6 @@
 message( CONFIGTOUSE: ${CONFIGTOUSE})
 
 # Python 3
->>>>>>> 194787c3
 if( Python3_EXECUTABLE )
     set( PythonUserBase ${TEMPDIR}/python )
 endif()
