# ===========================================================================
#
#                            PUBLIC DOMAIN NOTICE
#               National Center for Biotechnology Information
#
#  This software/database is a "United States Government Work" under the
#  terms of the United States Copyright Act.  It was written as part of
#  the author's official duties as a United States Government employee and
#  thus cannot be copyrighted.  This software/database is freely available
#  to the public for use. The National Library of Medicine and the U.S.
#  Government have not placed any restriction on its use or reproduction.
#
#  Although all reasonable efforts have been taken to ensure the accuracy
#  and reliability of the software and data, the NLM and the U.S.
#  Government do not and cannot warrant the performance or results that
#  may be obtained by using this software or data. The NLM and the U.S.
#  Government disclaim all warranties, express or implied, including
#  warranties of performance, merchantability or fitness for any particular
#  purpose.
#
#  Please cite the author in any work or product based on this material.
#
# ===========================================================================

#
# Calculation of the global settings for the CMake build.
#

# allow implicit source file extensions
if ( ${CMAKE_VERSION} VERSION_EQUAL "3.20" OR
     ${CMAKE_VERSION} VERSION_GREATER "3.20")
    cmake_policy(SET CMP0115 OLD)
endif()

set( VERSION_FILE "${CMAKE_CURRENT_SOURCE_DIR}/shared/toolkit.vers")
file( READ ${VERSION_FILE} VERSION )
string( STRIP ${VERSION} VERSION )
message( VERSION=${VERSION} )
string( REGEX MATCH "^[0-9]+" MAJVERS ${VERSION} )

set(CMAKE_C_STANDARD 11)
set(CMAKE_C_STANDARD_REQUIRED ON)
set(CMAKE_C_EXTENSIONS OFF)
set(CMAKE_CXX_STANDARD 11)
set(CMAKE_CXX_STANDARD_REQUIRED ON)
set(CMAKE_CXX_EXTENSIONS OFF)

# determine OS
if ( ${CMAKE_HOST_SYSTEM_NAME} STREQUAL  "Darwin" )
    set(OS "mac")
    set(SHLX "dylib")
    set(STLX "a")
elseif ( ${CMAKE_HOST_SYSTEM_NAME} STREQUAL  "Linux" )
    set(OS "linux")
    set(SHLX "so")
    set(STLX "a")
elseif ( ${CMAKE_HOST_SYSTEM_NAME} STREQUAL  "Windows" )
    set(OS "windows")
    set(STLX "lib")
elseif()
    message ( FATAL_ERROR "unknown OS " ${CMAKE_HOST_SYSTEM_NAME})
endif()

# determine architecture
if ( ${CMAKE_HOST_SYSTEM_PROCESSOR} STREQUAL "armv7l")
	set(ARCH "armv7l")
elseif ( ${CMAKE_HOST_SYSTEM_PROCESSOR} STREQUAL "aarch64")
    set(ARCH "aarch64")
elseif ( ${CMAKE_HOST_SYSTEM_PROCESSOR} STREQUAL "x86_64")
    set(ARCH "x86_64")
elseif ( ${CMAKE_HOST_SYSTEM_PROCESSOR} STREQUAL "AMD64")
    set(ARCH "x86_64")
elseif()
    message ( FATAL_ERROR "unknown architecture " ${CMAKE_HOST_SYSTEM_PROCESSOR})
endif ()

# create variables based entirely upon OS
if ( "mac" STREQUAL ${OS} )
    add_compile_definitions( MAC BSD UNIX )
    set( LMCHECK "" )
    set( EXE "" )
elseif( "linux" STREQUAL ${OS} )
    add_compile_definitions( LINUX UNIX )
    set( LMCHECK -lmcheck )
    set( EXE "" )
elseif( "windows" STREQUAL ${OS} )
    add_compile_definitions( WINDOWS _WIN32_WINNT=0x0502 )
    set( LMCHECK "" )
    set( EXE ".exe" )
endif()

# create variables based entirely upon ARCH
# TODO: check if we need anything besides BITS in the if-else below
if ("armv7l" STREQUAL ${ARCH})
	set( BITS 32 )
	add_compile_options( -Wno-psabi )
elseif ("aarch64" STREQUAL ${ARCH} )
	set ( BITS 64 )
elseif ("x86_64" STREQUAL ${ARCH} )
    set ( BITS 64 )
endif()

# now any unique combinations of OS and ARCH
# TODO: check if this is needed
if     ( "mac-x86_84" STREQUAL ${OS}-${ARCH})
elseif ( "linux-x86_64" STREQUAL ${OS}-${ARCH})
elseif ( "linux-armv7l" STREQUAL ${OS}-${ARCH})
elseif ( "linux-aarch64" STREQUAL ${OS}-${ARCH})
    add_compile_definitions( __float128=_Float128 )
endif()

# combinations of OS and COMP
if ( ${OS}-${CMAKE_CXX_COMPILER_ID} STREQUAL "linux-GNU"  )
    add_definitions( -rdynamic )
    add_compile_definitions( _GNU_SOURCE )
endif()

add_compile_definitions( _ARCH_BITS=${BITS} ${ARCH} ) # TODO ARCH ?
add_definitions( -Wall )

# assume debug build by default
if ( "${CMAKE_BUILD_TYPE}" STREQUAL "" )
    set ( CMAKE_BUILD_TYPE "Debug" CACHE STRING "" FORCE )
endif()

if ( ${CMAKE_BUILD_TYPE} STREQUAL "Debug" )
    add_compile_definitions( DEBUG _DEBUGGING )
else()
    add_compile_definitions( NDEBUG )
endif()

if ( SINGLE_TARGET )
    message("CMAKE_BUILD_TYPE=${CMAKE_BUILD_TYPE}")
endif()

message( "OS=" ${OS} " ARCH=" ${ARCH} " CXX=" ${CMAKE_CXX_COMPILER} " LMCHECK=" ${LMCHECK} " BITS=" ${BITS} " CMAKE_C_COMPILER_ID=" ${CMAKE_C_COMPILER_ID} " CMAKE_CXX_COMPILER_ID=" ${CMAKE_CXX_COMPILER_ID} )

# ===========================================================================
# 3d party packages

# Flex/Bison
find_package( FLEX 2.6 )
find_package( BISON 3 )

find_package( LibXml2 )

find_package(Java COMPONENTS Development)
if( Java_FOUND AND NOT Java_VERSION )
    message(STATUS "No version of Java found")
    unset( Java_FOUND )
endif()

if ( PYTHON_PATH )
    set( Python3_EXECUTABLE ${PYTHON_PATH} )
endif()
find_package( Python3 COMPONENTS Interpreter )

# ===========================================================================

enable_testing()

# ===========================================================================
# singfle vs. multitarget generators, ncbi-vdb binaries

function(SetAndCreate var path )
    if( NOT DEFINED ${var} )
        set( ${var} ${path} PARENT_SCOPE )
    endif()
    file(MAKE_DIRECTORY ${path} )
endfunction()

if( NOT TARGDIR )
    set( TARGDIR ${CMAKE_BINARY_DIR} )
endif()

if ( ${CMAKE_GENERATOR} MATCHES "Visual Studio.*" OR
     ${CMAKE_GENERATOR} STREQUAL "Xcode" )
    set( SINGLE_CONFIG false )

    if( NOT VDB_BINDIR OR NOT EXISTS ${VDB_BINDIR} )
        message( FATAL_ERROR "Please specify the location of an ncbi-vdb build in Cmake variable VDB_BINDIR. It is expected to contain one or both subdirectories Debug/ and Release/, with bin/, lib/ and ilib/ underneath each.")
    endif()

    set( NCBI_VDB_BINDIR_DEBUG ${VDB_BINDIR}/Debug/bin )
    set( NCBI_VDB_BINDIR_RELEASE ${VDB_BINDIR}/Release/bin )

    set( NCBI_VDB_LIBDIR_DEBUG ${VDB_BINDIR}/Debug/lib )
    set( NCBI_VDB_LIBDIR_RELEASE ${VDB_BINDIR}/Release/lib )

    set( NCBI_VDB_ILIBDIR_DEBUG ${VDB_BINDIR}/Debug/ilib )
    set( NCBI_VDB_ILIBDIR_RELEASE ${VDB_BINDIR}/Release/ilib )

    SetAndCreate( CMAKE_RUNTIME_OUTPUT_DIRECTORY_DEBUG   ${TARGDIR}/Debug/bin )
    SetAndCreate( CMAKE_RUNTIME_OUTPUT_DIRECTORY_RELEASE ${TARGDIR}/Release/bin )
    SetAndCreate( TEST_RUNTIME_OUTPUT_DIRECTORY_DEBUG    ${TARGDIR}/Debug/test-bin )
    SetAndCreate( TEST_RUNTIME_OUTPUT_DIRECTORY_RELEASE  ${TARGDIR}/Release/test-bin )
    SetAndCreate( CMAKE_ARCHIVE_OUTPUT_DIRECTORY_DEBUG   ${TARGDIR}/Debug/lib )
    SetAndCreate( CMAKE_ARCHIVE_OUTPUT_DIRECTORY_RELEASE ${TARGDIR}/Release/lib )
    set( CMAKE_LIBRARY_OUTPUT_DIRECTORY_DEBUG            ${CMAKE_ARCHIVE_OUTPUT_DIRECTORY_DEBUG} )
    set( CMAKE_LIBRARY_OUTPUT_DIRECTORY_RELEASE          ${CMAKE_ARCHIVE_OUTPUT_DIRECTORY_RELEASE} )
    set( CMAKE_JAR_OUTPUT_DIRECTORY                      ${CMAKE_ARCHIVE_OUTPUT_DIRECTORY_DEBUG} ) # both Debug and Release share this
    SetAndCreate( TEMPDIR_DEBUG "${TEST_RUNTIME_OUTPUT_DIRECTORY_DEBUG}/tmp" )
    SetAndCreate( TEMPDIR_RELEASE "${TEST_RUNTIME_OUTPUT_DIRECTORY_RELEASE}/tmp" )
    cmake_path(NATIVE_PATH TEMPDIR_DEBUG NORMALIZE TEMPDIR_DEBUG)
    cmake_path(NATIVE_PATH TEMPDIR_RELEASE NORMALIZE TEMPDIR_RELEASE)

    # to be used in add-test() as the location of executables, etc.
    # NOTE: always use the COMMAND_EXPAND_LISTS option of add_test
    set( BINDIR "$<$<CONFIG:Debug>:${CMAKE_RUNTIME_OUTPUT_DIRECTORY_DEBUG}>$<$<CONFIG:Release>:${CMAKE_RUNTIME_OUTPUT_DIRECTORY_RELEASE}>" )
    set( LIBDIR "$<$<CONFIG:Debug>:${CMAKE_LIBRARY_OUTPUT_DIRECTORY_DEBUG}>$<$<CONFIG:Release>:${CMAKE_LIBRARY_OUTPUT_DIRECTORY_RELEASE}>" )
    set( TESTBINDIR "$<$<CONFIG:Debug>:${TEST_RUNTIME_OUTPUT_DIRECTORY_DEBUG}>$<$<CONFIG:Release>:${TEST_RUNTIME_OUTPUT_DIRECTORY_RELEASE}>" )
    set( TEMPDIR "$<$<CONFIG:Debug>:${TEMPDIR_DEBUG}>$<$<CONFIG:Release>:${TEMPDIR_RELEASE}>" )

    link_directories( $<$<CONFIG:Debug>:${NCBI_VDB_LIBDIR_DEBUG}> $<$<CONFIG:Release>:${NCBI_VDB_LIBDIR_RELEASE}> )
    link_directories( $<$<CONFIG:Debug>:${NCBI_VDB_ILIBDIR_DEBUG}> $<$<CONFIG:Release>:${NCBI_VDB_ILIBDIR_RELEASE}> )

else() # assume a single-config generator
    set( SINGLE_CONFIG true )

    # if( NOT VDB_BINDIR OR NOT EXISTS ${VDB_BINDIR} )
        # message( FATAL_ERROR "Please specify the location of an ncbi-vdb build in Cmake variable VDB_BINDIR. It is expected to contain subdirectories bin/, lib/, ilib/.")
    # endif()

    if( NOT VDB_LIBDIR OR NOT EXISTS ${VDB_LIBDIR} )
        message( FATAL_ERROR "Please specify the location where ncbi-vdb libraries are installed (VDB_LIBDIR)")
    endif()

    #set( NCBI_VDB_BINDIR ${VDB_BINDIR}/bin )
    #set( NCBI_VDB_LIBDIR ${VDB_BINDIR}/lib )
    set( NCBI_VDB_LIBDIR ${VDB_LIBDIR} )
    #set( NCBI_VDB_ILIBDIR ${VDB_BINDIR}/ilib )
    message(WARNING "Linking with ncbi-vdb libraries from the following location: ${NCBI_VDB_LIBDIR}")

    SetAndCreate( CMAKE_RUNTIME_OUTPUT_DIRECTORY ${TARGDIR}/bin )
    SetAndCreate( CMAKE_LIBRARY_OUTPUT_DIRECTORY ${TARGDIR}/lib )
    SetAndCreate( CMAKE_ARCHIVE_OUTPUT_DIRECTORY ${TARGDIR}/ilib )
    set( CMAKE_JAR_OUTPUT_DIRECTORY              ${CMAKE_LIBRARY_OUTPUT_DIRECTORY} )

    # to be used in add-test() as the location of executables.
    # NOTE: always use the COMMAND_EXPAND_LISTS option of add_test
    set( BINDIR "${TARGDIR}/bin" )
    set( LIBDIR "${TARGDIR}/lib" )
    set( TESTBINDIR "${TARGDIR}/test-bin" )
    SetAndCreate( TEMPDIR "${TESTBINDIR}/tmp" )

<<<<<<< HEAD
#    link_directories( ${NCBI_VDB_LIBDIR} )
#    link_directories( ${NCBI_VDB_ILIBDIR} )
endif()

# DIRTOTEST is the overridable location of the executables to call from scripted test
if( NOT DIRTOTEST )
    set( DIRTOTEST ${BINDIR} )
endif()
message( DIRTOTEST: ${DIRTOTEST})

# CONFIGTOUSE is a way to block user settings ($HOME/.ncbi/user-settings.mkfg). Assign anything but NCBI_SETTINGS to it, and the user settings will be ignored.
if( NOT CONFIGTOUSE )
    set( CONFIGTOUSE NCBI_SETTINGS )
endif()
message( CONFIGTOUSE: ${CONFIGTOUSE})

# Python 3
=======
    link_directories( ${NCBI_VDB_LIBDIR} ) # Must point to the installed ncbi-vdb libs
    #link_directories( ${NCBI_VDB_ILIBDIR} ) # TODO: not clear what to do in case USE_INSTALLED_NCBI_VDB == 1
endif()

# ===========================================================================
# ncbi-vdb sources

# Using installed ncbi-vdb directory
if( WIN32 )
	# TODO: WIN32 and Mac still work in an assumption that ncbi-vdb sources are checked out alongside with sra-tools
	set( USE_INSTALLED_NCBI_VDB 0 )
elseif( SINGLE_CONFIG )
	set( USE_INSTALLED_NCBI_VDB 1 )
else() # XCode
	# TODO: WIN32 and Mac still work in an assumption that ncbi-vdb sources are checked out alongside with sra-tools
	set( USE_INSTALLED_NCBI_VDB 0 )
endif()

# VDB-4651 - relying on ./configure's logic for determining interfaces location
set( VDB_INTERFACES_DIR "${VDB_INCDIR}" )

include_directories( ${VDB_INTERFACES_DIR} )

if ( "GNU" STREQUAL "${CMAKE_C_COMPILER_ID}")
    include_directories(${VDB_INTERFACES_DIR}/cc/gcc)
    include_directories(${VDB_INTERFACES_DIR}/cc/gcc/${ARCH})
elseif ( CMAKE_CXX_COMPILER_ID MATCHES "^(Apple)?Clang$" )
    include_directories(${VDB_INTERFACES_DIR}/cc/clang)
    include_directories(${VDB_INTERFACES_DIR}/cc/clang/${ARCH})
elseif ( "MSVC" STREQUAL "${CMAKE_C_COMPILER_ID}")
    include_directories(${VDB_INTERFACES_DIR}/cc/vc++)
    include_directories(${VDB_INTERFACES_DIR}/cc/vc++/${ARCH})
endif()

if ( "mac" STREQUAL ${OS} )
    include_directories(${VDB_INTERFACES_DIR}/os/mac)
    include_directories(${VDB_INTERFACES_DIR}/os/unix)
elseif( "linux" STREQUAL ${OS} )
    include_directories(${VDB_INTERFACES_DIR}/os/linux)
    include_directories(${VDB_INTERFACES_DIR}/os/unix)
elseif( "windows" STREQUAL ${OS} )
    include_directories(${VDB_INTERFACES_DIR}/os/win)
endif()

include_directories( ${CMAKE_SOURCE_DIR}/ngs/ngs-sdk )

# ===========================================================================

>>>>>>> 55d6de76
if( Python3_EXECUTABLE )
    set( PythonUserBase ${TEMPDIR}/python )
endif()

#
# Common functions for creation of build artefacts
#

function( GenerateStaticLibsWithDefs target_name sources compile_defs )
    add_library( ${target_name} STATIC ${sources} )
    if( NOT "" STREQUAL "${compile_defs}" )
        target_compile_definitions( ${target_name} PRIVATE ${compile_defs} )
    endif()
endfunction()

function( GenerateStaticLibs target_name sources )
    GenerateStaticLibsWithDefs( ${target_name} "${sources}" "" )
endfunction()

function( ExportStatic name install )
    # the output goes to .../lib
    if( SINGLE_CONFIG )
        # make the output name versioned, create all symlinks
        set_target_properties( ${name} PROPERTIES
            ARCHIVE_OUTPUT_DIRECTORY ${CMAKE_LIBRARY_OUTPUT_DIRECTORY} )
        add_custom_command(TARGET ${name}
            POST_BUILD
            COMMAND rm -f lib${name}.a.${VERSION}
            COMMAND mv lib${name}.a lib${name}.a.${VERSION}
            COMMAND ln -f -s lib${name}.a.${VERSION} lib${name}.a.${MAJVERS}
            COMMAND ln -f -s lib${name}.a.${MAJVERS} lib${name}.a
            COMMAND ln -f -s lib${name}.a lib${name}-static.a
            WORKING_DIRECTORY ${CMAKE_LIBRARY_OUTPUT_DIRECTORY}
        )

        set_property(
            TARGET    ${name}
            APPEND
            PROPERTY ADDITIONAL_CLEAN_FILES "${CMAKE_LIBRARY_OUTPUT_DIRECTORY}/lib${name}.a.${VERSION};${CMAKE_LIBRARY_OUTPUT_DIRECTORY}/lib${name}.a.${MAJVERS};${CMAKE_LIBRARY_OUTPUT_DIRECTORY}/lib${name}.a;${CMAKE_LIBRARY_OUTPUT_DIRECTORY}/lib${name}-static.a"
        )

        if ( ${install} )
            install( FILES  ${CMAKE_LIBRARY_OUTPUT_DIRECTORY}/lib${name}.a.${VERSION}
                            ${CMAKE_LIBRARY_OUTPUT_DIRECTORY}/lib${name}.a.${MAJVERS}
                            ${CMAKE_LIBRARY_OUTPUT_DIRECTORY}/lib${name}.a
                            ${CMAKE_LIBRARY_OUTPUT_DIRECTORY}/lib${name}-static.a
                    DESTINATION ${CMAKE_INSTALL_PREFIX}/lib64
            )
         endif()
    else()
        set_target_properties( ${name} PROPERTIES
            ARCHIVE_OUTPUT_DIRECTORY_DEBUG ${CMAKE_LIBRARY_OUTPUT_DIRECTORY_DEBUG})
        set_target_properties( ${name} PROPERTIES
            ARCHIVE_OUTPUT_DIRECTORY_RELEASE ${CMAKE_LIBRARY_OUTPUT_DIRECTORY_RELEASE})
    endif()
endfunction()


#
# create versioned names and symlinks for a shared library
#
function(MakeLinksShared target name install)
    if( SINGLE_CONFIG )
        add_custom_command(TARGET ${target}
            POST_BUILD
            COMMAND rm -f lib${name}.${SHLX}.${VERSION}
            COMMAND mv lib${name}.${SHLX} lib${name}.${SHLX}.${VERSION}
            COMMAND ln -f -s lib${name}.${SHLX}.${VERSION} lib${name}.${SHLX}.${MAJVERS}
            COMMAND ln -f -s lib${name}.${SHLX}.${MAJVERS} lib${name}.${SHLX}
            WORKING_DIRECTORY ${CMAKE_LIBRARY_OUTPUT_DIRECTORY}
        )

        set_property(
            TARGET    ${target}
            APPEND
            PROPERTY ADDITIONAL_CLEAN_FILES "${CMAKE_LIBRARY_OUTPUT_DIRECTORY}/lib${name}.${SHLX}.${VERSION};${CMAKE_LIBRARY_OUTPUT_DIRECTORY}/lib${name}.${SHLX}.${MAJVERS};${CMAKE_LIBRARY_OUTPUT_DIRECTORY}/lib${name}.${SHLX}"
        )

        if ( ${install} )
            install( FILES  ${CMAKE_LIBRARY_OUTPUT_DIRECTORY}/lib${name}.${SHLX}.${VERSION}
                            ${CMAKE_LIBRARY_OUTPUT_DIRECTORY}/lib${name}.${SHLX}.${MAJVERS}
                            ${CMAKE_LIBRARY_OUTPUT_DIRECTORY}/lib${name}.${SHLX}
                    DESTINATION ${CMAKE_INSTALL_PREFIX}/lib64
        )
        endif()
    endif()
endfunction()

#
# for a static library target, create a public shared target with the same base name and contents
#
function(ExportShared lib install)
    if ( NOT WIN32 )
        get_target_property( src ${lib} SOURCES )
        add_library( ${lib}-shared SHARED ${src} )
        set_target_properties( ${lib}-shared PROPERTIES OUTPUT_NAME ${lib} )
        MakeLinksShared( ${lib}-shared ${lib} ${install} )
    endif()
endfunction()

#
# create versioned names and symlinks for an executable
#
function(MakeLinksExe target install_via_driver)
    if( SINGLE_CONFIG )
        add_custom_command(TARGET ${target}
            POST_BUILD
            COMMAND rm -f ${target}.${VERSION}
            COMMAND mv ${target} ${target}.${VERSION}
            COMMAND ln -f -s ${target}.${VERSION} ${target}.${MAJVERS}
            COMMAND ln -f -s ${target}.${MAJVERS} ${target}
            COMMAND ln -f -s sratools.${VERSION} ${target}-driver
            WORKING_DIRECTORY ${CMAKE_RUNTIME_OUTPUT_DIRECTORY}
        )

        set_property(
            TARGET    ${target}
            APPEND
            PROPERTY ADDITIONAL_CLEAN_FILES "${CMAKE_RUNTIME_OUTPUT_DIRECTORY}/${target}.${VERSION};${CMAKE_RUNTIME_OUTPUT_DIRECTORY}/${target}.${MAJVERS};${CMAKE_RUNTIME_OUTPUT_DIRECTORY}/${target};${CMAKE_RUNTIME_OUTPUT_DIRECTORY}/${target}-driver"
        )

        if ( install_via_driver )
            install(
                PROGRAMS
                    ${CMAKE_RUNTIME_OUTPUT_DIRECTORY}/${target}
                    ${CMAKE_RUNTIME_OUTPUT_DIRECTORY}/${target}.${MAJVERS}
                DESTINATION ${CMAKE_INSTALL_PREFIX}/bin
            )
            install(
                PROGRAMS ${CMAKE_RUNTIME_OUTPUT_DIRECTORY}/${target}.${VERSION}
                RENAME ${target}-orig.${VERSION}
                DESTINATION ${CMAKE_INSTALL_PREFIX}/bin
            )
            install(
                PROGRAMS ${CMAKE_RUNTIME_OUTPUT_DIRECTORY}/${target}-driver
                RENAME ${target}.${VERSION}
                DESTINATION ${CMAKE_INSTALL_PREFIX}/bin
            )

        else()
            install( PROGRAMS ${CMAKE_RUNTIME_OUTPUT_DIRECTORY}/${target}.${VERSION}
                              ${CMAKE_RUNTIME_OUTPUT_DIRECTORY}/${target}.${MAJVERS}
                              ${CMAKE_RUNTIME_OUTPUT_DIRECTORY}/${target}
                    DESTINATION ${CMAKE_INSTALL_PREFIX}/bin
            )
        endif()
    endif()
endfunction()


<<<<<<< HEAD
=======
set( COMMON_LINK_LIBRARIES kapp tk-version )
# set( COMMON_LINK_LIBRARIES tk-version )
>>>>>>> 55d6de76
if( WIN32 )
    set( COMMON_LINK_LIBRARIES kapp load tk-version )
    set( COMMON_LIBS_READ  ncbi-vdb.${STLX} )
    set( COMMON_LIBS_WRITE ncbi-wvdb.${STLX} )
else()
    # single-config generators need full path to ncbi-vdb libraries in order to handle the dependency correctly
    set( COMMON_LINK_LIBRARIES ${NCBI_VDB_ILIBDIR}/libkapp.${STLX} ${NCBI_VDB_ILIBDIR}/libload.${STLX} tk-version )
    set( COMMON_LIBS_READ   ${NCBI_VDB_LIBDIR}/libncbi-vdb.${STLX} pthread dl m )
    set( COMMON_LIBS_WRITE  ${NCBI_VDB_LIBDIR}/libncbi-wvdb.${STLX} pthread dl m )
endif()

if( WIN32 )
    add_compile_definitions( UNICODE _UNICODE )
    set( CMAKE_EXE_LINKER_FLAGS "${CMAKE_EXE_LINKER_FLAGS} /ENTRY:wmainCRTStartup" )
    set( CMAKE_MSVC_RUNTIME_LIBRARY "MultiThreaded$<$<CONFIG:Debug>:Debug>" )
    set( COMMON_LINK_LIBRARIES  ${COMMON_LINK_LIBRARIES} Ws2_32 Crypt32 )
    # unset(CMAKE_IMPORT_LIBRARY_SUFFIX) # do not generate import libraries
    # set( CMAKE_EXE_LINKER_FLAGS "${CMAKE_EXE_LINKER_FLAGS}  /INCREMENTAL:NO" )
endif()

function( BuildExecutableForTest exe_name sources libraries )
	add_executable( ${exe_name} ${sources} )
	#MSVS_StaticRuntime( ${exe_name} )
	target_link_libraries( ${exe_name} ${libraries} )
endfunction()

function( AddExecutableTest test_name sources libraries )
	BuildExecutableForTest( "${test_name}" "${sources}" "${libraries}" )
	add_test( NAME ${test_name} COMMAND ${test_name} WORKING_DIRECTORY ${CMAKE_CURRENT_SOURCE_DIR} )
endfunction()<|MERGE_RESOLUTION|>--- conflicted
+++ resolved
@@ -243,25 +243,6 @@
     set( TESTBINDIR "${TARGDIR}/test-bin" )
     SetAndCreate( TEMPDIR "${TESTBINDIR}/tmp" )
 
-<<<<<<< HEAD
-#    link_directories( ${NCBI_VDB_LIBDIR} )
-#    link_directories( ${NCBI_VDB_ILIBDIR} )
-endif()
-
-# DIRTOTEST is the overridable location of the executables to call from scripted test
-if( NOT DIRTOTEST )
-    set( DIRTOTEST ${BINDIR} )
-endif()
-message( DIRTOTEST: ${DIRTOTEST})
-
-# CONFIGTOUSE is a way to block user settings ($HOME/.ncbi/user-settings.mkfg). Assign anything but NCBI_SETTINGS to it, and the user settings will be ignored.
-if( NOT CONFIGTOUSE )
-    set( CONFIGTOUSE NCBI_SETTINGS )
-endif()
-message( CONFIGTOUSE: ${CONFIGTOUSE})
-
-# Python 3
-=======
     link_directories( ${NCBI_VDB_LIBDIR} ) # Must point to the installed ncbi-vdb libs
     #link_directories( ${NCBI_VDB_ILIBDIR} ) # TODO: not clear what to do in case USE_INSTALLED_NCBI_VDB == 1
 endif()
@@ -310,7 +291,6 @@
 
 # ===========================================================================
 
->>>>>>> 55d6de76
 if( Python3_EXECUTABLE )
     set( PythonUserBase ${TEMPDIR}/python )
 endif()
@@ -460,19 +440,13 @@
     endif()
 endfunction()
 
-
-<<<<<<< HEAD
-=======
-set( COMMON_LINK_LIBRARIES kapp tk-version )
-# set( COMMON_LINK_LIBRARIES tk-version )
->>>>>>> 55d6de76
 if( WIN32 )
     set( COMMON_LINK_LIBRARIES kapp load tk-version )
     set( COMMON_LIBS_READ  ncbi-vdb.${STLX} )
     set( COMMON_LIBS_WRITE ncbi-wvdb.${STLX} )
 else()
     # single-config generators need full path to ncbi-vdb libraries in order to handle the dependency correctly
-    set( COMMON_LINK_LIBRARIES ${NCBI_VDB_ILIBDIR}/libkapp.${STLX} ${NCBI_VDB_ILIBDIR}/libload.${STLX} tk-version )
+    set( COMMON_LINK_LIBRARIES ${NCBI_VDB_LIBDIR}/libkapp.${STLX} ${NCBI_VDB_LIBDIR}/libload.${STLX} tk-version )
     set( COMMON_LIBS_READ   ${NCBI_VDB_LIBDIR}/libncbi-vdb.${STLX} pthread dl m )
     set( COMMON_LIBS_WRITE  ${NCBI_VDB_LIBDIR}/libncbi-wvdb.${STLX} pthread dl m )
 endif()
