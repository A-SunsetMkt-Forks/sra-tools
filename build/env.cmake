--- conflicted
+++ resolved
@@ -161,28 +161,23 @@
     # warning C4255: 'XXX': no function prototype given: converting '()' to '(void)'
     # warning C4710: 'XXX': function not inlined
     # warning C5031: #pragma warning(pop): likely mismatch, popping warning state pushed in different file
-<<<<<<< HEAD
 	# warning C5032: detected #pragma warning(push) with no corresponding #pragma warning(pop)
     # Warning C4464 relative include path contains '..'
     # Warning C4100 'XXX': unreferenced formal parameter
-    set( DISABLED_WARNINGS_C "/wd4820 /wd5045 /wd4668 /wd5105 /wd4514 /wd4774 /wd4255 /wd4710 /wd5031 /wd5032 /wd4464 /wd4100")
-    set( DISABLED_WARNINGS_CXX "/wd4623 /wd4625 /wd4626 /wd5026 /wd5027 /wd4571")
-    set( CMAKE_C_FLAGS "${CMAKE_C_FLAGS} ${DISABLED_WARNINGS_C}" )
-    set( CMAKE_CXX_FLAGS "${CMAKE_CXX_FLAGS} ${DISABLED_WARNINGS_C} ${DISABLED_WARNINGS_CXX}" )
+    # Warning C4061	enumerator 'XXX' in switch of enum 'YYY' is not explicitly handled by a case label
+    # Warning C5264	'XXX': 'const' variable is not used
+    # Warning C5220	'XXX': a non-static data member with a volatile qualified type no longer implies that compiler generated copy/move constructors and copy/move assignment operators are not trivial
+    set( DISABLED_WARNINGS_C "/wd4820 /wd5045 /wd4668 /wd5105 /wd4514 /wd4774 /wd4255 /wd4710 /wd5031 /wd5032 /wd4464 /wd4100 /wd4061")
+    set( DISABLED_WARNINGS_CXX "/wd4623 /wd4625 /wd4626 /wd5026 /wd5027 /wd4571 /wd5264 /wd5220")
 
     # properly report the C++ version in __cplusplus (by default, always set to "199711L" !)
     add_compile_options("/Zc:__cplusplus")
-=======
-    # warning C5032: detected #pragma warning(push) with no corresponding #pragma warning(pop)
-    set( DISABLED_WARNINGS_C "/wd4820 /wd5045 /wd4668 /wd5105 /wd4514 /wd4774 /wd4255 /wd4710 /wd5031 /wd5032")
-    set( DISABLED_WARNINGS_CXX "/wd4623 /wd4625 /wd4626 /wd5026 /wd5027 /wd4571")
     add_compile_options(/W4)
 else()
     add_compile_options(-Wall)
->>>>>>> 01f8158d
-endif()
-set( CMAKE_C_FLAGS "-Wall ${CMAKE_C_FLAGS} ${DISABLED_WARNINGS_C}" )
-set( CMAKE_CXX_FLAGS "-Wall ${CMAKE_CXX_FLAGS} ${DISABLED_WARNINGS_C} ${DISABLED_WARNINGS_CXX}" )
+endif()
+set( CMAKE_C_FLAGS "${CMAKE_C_FLAGS} ${DISABLED_WARNINGS_C}" )
+set( CMAKE_CXX_FLAGS "${CMAKE_CXX_FLAGS} ${DISABLED_WARNINGS_C} ${DISABLED_WARNINGS_CXX}" )
 
 # assume debug build by default
 if ( "${CMAKE_BUILD_TYPE}" STREQUAL "" )
