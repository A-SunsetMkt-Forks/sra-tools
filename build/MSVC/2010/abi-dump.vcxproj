--- conflicted
+++ resolved
@@ -1,41 +1,36 @@
-﻿<?xml version="1.0" encoding="utf-8"?>
-<Project DefaultTargets="Build" ToolsVersion="4.0" xmlns="http://schemas.microsoft.com/developer/msbuild/2003">
-  <ItemGroup Label="ProjectConfigurations">
-    <ProjectConfiguration Include="Debug|Win32">
-      <Configuration>Debug</Configuration>
-      <Platform>Win32</Platform>
-    </ProjectConfiguration>
-    <ProjectConfiguration Include="Debug|x64">
-      <Configuration>Debug</Configuration>
-      <Platform>x64</Platform>
-    </ProjectConfiguration>
-    <ProjectConfiguration Include="Release|Win32">
-      <Configuration>Release</Configuration>
-      <Platform>Win32</Platform>
-    </ProjectConfiguration>
-    <ProjectConfiguration Include="Release|x64">
-      <Configuration>Release</Configuration>
-      <Platform>x64</Platform>
-    </ProjectConfiguration>
-  </ItemGroup>
-  <Import Project=".\exe-project.props" />
-  <ItemDefinitionGroup>
-    <Link>
-      <AdditionalDependencies>$(VDB_TARGET)lib\ncbi-vdb.lib;%(AdditionalDependencies)</AdditionalDependencies>
-<<<<<<< HEAD
-      <AdditionalDependencies>$(VDB_TARGET)lib\zlib.lib;%(AdditionalDependencies)</AdditionalDependencies>
-      <AdditionalDependencies>$(VDB_TARGET)lib\bz2.lib;%(AdditionalDependencies)</AdditionalDependencies>
-=======
->>>>>>> f6e3bffc
-    </Link>
-  </ItemDefinitionGroup>
-  <ItemGroup>
-    <ClCompile Include="..\..\..\tools\sra-dump\abi.c" />
-    <ClCompile Include="..\..\..\tools\sra-dump\core.c" />
-    <ClCompile Include="..\..\..\tools\sra-dump\factory.c" />
-    <ClCompile Include="..\..\..\tools\sra-dump\fasta_dump.c" />
-  </ItemGroup>
-  <PropertyGroup Label="Globals">
-    <ProjectGuid>{9DF843FA-AA45-4EB1-BB76-84342AED550C}</ProjectGuid>
-  </PropertyGroup>
+﻿<?xml version="1.0" encoding="utf-8"?>
+<Project DefaultTargets="Build" ToolsVersion="4.0" xmlns="http://schemas.microsoft.com/developer/msbuild/2003">
+  <ItemGroup Label="ProjectConfigurations">
+    <ProjectConfiguration Include="Debug|Win32">
+      <Configuration>Debug</Configuration>
+      <Platform>Win32</Platform>
+    </ProjectConfiguration>
+    <ProjectConfiguration Include="Debug|x64">
+      <Configuration>Debug</Configuration>
+      <Platform>x64</Platform>
+    </ProjectConfiguration>
+    <ProjectConfiguration Include="Release|Win32">
+      <Configuration>Release</Configuration>
+      <Platform>Win32</Platform>
+    </ProjectConfiguration>
+    <ProjectConfiguration Include="Release|x64">
+      <Configuration>Release</Configuration>
+      <Platform>x64</Platform>
+    </ProjectConfiguration>
+  </ItemGroup>
+  <Import Project=".\exe-project.props" />
+  <ItemDefinitionGroup>
+    <Link>
+      <AdditionalDependencies>$(VDB_TARGET)lib\ncbi-vdb.lib;%(AdditionalDependencies)</AdditionalDependencies>
+    </Link>
+  </ItemDefinitionGroup>
+  <ItemGroup>
+    <ClCompile Include="..\..\..\tools\sra-dump\abi.c" />
+    <ClCompile Include="..\..\..\tools\sra-dump\core.c" />
+    <ClCompile Include="..\..\..\tools\sra-dump\factory.c" />
+    <ClCompile Include="..\..\..\tools\sra-dump\fasta_dump.c" />
+  </ItemGroup>
+  <PropertyGroup Label="Globals">
+    <ProjectGuid>{9DF843FA-AA45-4EB1-BB76-84342AED550C}</ProjectGuid>
+  </PropertyGroup>
 </Project>