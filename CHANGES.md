--- conflicted
+++ resolved
@@ -1,8 +1,6 @@
 # NCBI External Developer Release:
 
 
-<<<<<<< HEAD
-=======
 ## SRA Toolkit 2.11.1
 **August 17, 2021**
 
@@ -23,7 +21,6 @@
   **vfs, sra-tools**: updated interaction with SRA Data Locator  
 
 
->>>>>>> 2e279b7d
 ## SRA Toolkit 2.11.0
 **March 15, 2021**
 
