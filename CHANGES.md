--- conflicted
+++ resolved
@@ -1,8 +1,6 @@
 # NCBI External Developer Release:
 
 
-<<<<<<< HEAD
-=======
 ## SRA Toolkit 2.10.5
 **April 1, 2020**
 
@@ -12,7 +10,6 @@
   **prefetch, sratools**: fixed the names of the --min-size and --max-size command line arguments when running prefetch
 
 
->>>>>>> 8ffeaee7
 ## SRA Toolkit 2.10.4
 **February 26, 2020**
 
