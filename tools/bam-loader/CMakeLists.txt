# ===========================================================================
#
#                            PUBLIC DOMAIN NOTICE
#               National Center for Biotechnology Information
#
#  This software/database is a "United States Government Work" under the
#  terms of the United States Copyright Act.  It was written as part of
#  the author's official duties as a United States Government employee and
#  thus cannot be copyrighted.  This software/database is freely available
#  to the public for use. The National Library of Medicine and the U.S.
#  Government have not placed any restriction on its use or reproduction.
#
#  Although all reasonable efforts have been taken to ensure the accuracy
#  and reliability of the software and data, the NLM and the U.S.
#  Government do not and cannot warrant the performance or results that
#  may be obtained by using this software or data. The NLM and the U.S.
#  Government disclaim all warranties, express or implied, including
#  warranties of performance, merchantability or fitness for any particular
#  purpose.
#
#  Please cite the author in any work or product based on this material.
#
# ===========================================================================

add_compile_definitions( __mod__="tools/bam-loader" )

include_directories( ${CMAKE_SOURCE_DIR}/../ncbi-vdb/interfaces/ext/ ./) # zlib.h

#set(CMAKE_BUILD_TYPE RelWithDebInfo)
find_package(OpenSSL REQUIRED)

# Internal
GenerateExecutableWithDefs( samview "bam;sam;samview" "" "" "${COMMON_LINK_LIBRARIES};${COMMON_LIBS_READ}" )
MakeLinksExe( samview false )

# External
if( NOT WIN32)
<<<<<<< HEAD
    add_executable( bam-load
        bam-loader
        bam
        sam
        alignment-writer
        reference-writer
        sequence-writer
        loader-imp
        mem-bank
        low-match-count
    )
    set_source_files_properties(bam-loader.c PROPERTIES LANGUAGE CXX )    
    set_source_files_properties(loader-imp.c PROPERTIES LANGUAGE CXX )    
    set_property(TARGET bam-load PROPERTY CXX_STANDARD 17)
    target_compile_options( bam-load PUBLIC -msse4.2 -DBMSSE42OPT)
    target_include_directories( bam-load PRIVATE ${CMAKE_SOURCE_DIR}/libs/inc)    
    target_link_libraries( bam-load  loader OpenSSL::SSL ${COMMON_LINK_LIBRARIES}  ${COMMON_LIBS_WRITE})
    MakeLinksExe( bam-load false )
=======
	set( SRC
		bam-loader
		bam
		sam
		alignment-writer
		reference-writer
		sequence-writer
		loader-imp
		mem-bank
		low-match-count
	)

	GenerateExecutableWithDefs( bam-load "${SRC}" "" "${CMAKE_SOURCE_DIR}/libs/inc" "loader;${COMMON_LINK_LIBRARIES};${COMMON_LIBS_WRITE}" )

	MakeLinksExe( bam-load false )
>>>>>>> 7ceb6298
endif()<|MERGE_RESOLUTION|>--- conflicted
+++ resolved
@@ -35,26 +35,6 @@
 
 # External
 if( NOT WIN32)
-<<<<<<< HEAD
-    add_executable( bam-load
-        bam-loader
-        bam
-        sam
-        alignment-writer
-        reference-writer
-        sequence-writer
-        loader-imp
-        mem-bank
-        low-match-count
-    )
-    set_source_files_properties(bam-loader.c PROPERTIES LANGUAGE CXX )    
-    set_source_files_properties(loader-imp.c PROPERTIES LANGUAGE CXX )    
-    set_property(TARGET bam-load PROPERTY CXX_STANDARD 17)
-    target_compile_options( bam-load PUBLIC -msse4.2 -DBMSSE42OPT)
-    target_include_directories( bam-load PRIVATE ${CMAKE_SOURCE_DIR}/libs/inc)    
-    target_link_libraries( bam-load  loader OpenSSL::SSL ${COMMON_LINK_LIBRARIES}  ${COMMON_LIBS_WRITE})
-    MakeLinksExe( bam-load false )
-=======
 	set( SRC
 		bam-loader
 		bam
@@ -65,10 +45,15 @@
 		loader-imp
 		mem-bank
 		low-match-count
-	)
+    )
+    set_source_files_properties(bam-loader.c PROPERTIES LANGUAGE CXX )    
+    set_source_files_properties(loader-imp.c PROPERTIES LANGUAGE CXX )    
 
 	GenerateExecutableWithDefs( bam-load "${SRC}" "" "${CMAKE_SOURCE_DIR}/libs/inc" "loader;${COMMON_LINK_LIBRARIES};${COMMON_LIBS_WRITE}" )
+    set_property(TARGET bam-load PROPERTY CXX_STANDARD 17)
+    target_compile_options( bam-load PUBLIC -msse4.2 -DBMSSE42OPT)
+    target_include_directories( bam-load PRIVATE ${CMAKE_SOURCE_DIR}/libs/inc)    
+    target_link_libraries( bam-load  loader OpenSSL::SSL ${COMMON_LINK_LIBRARIES}  ${COMMON_LIBS_WRITE})
 
 	MakeLinksExe( bam-load false )
->>>>>>> 7ceb6298
 endif()