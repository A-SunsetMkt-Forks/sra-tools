--- conflicted
+++ resolved
@@ -90,7 +90,7 @@
 #include "mem-bank.h"
 #include "low-match-count.h"
 
-#define THREADING_BAMREAD 1              /*** Reading BAM and SAM are moved to a separate thread ***/
+#define THREADING_BAMREAD 0              /*** Reading BAM and SAM are moved to a separate thread ***/
 #define THREADING_BAMREAD_PRIME_NAME2KEY 1 /*** Only valid when THREADING_BAMREAD==1. Will prime Name2Key on BAM/SAM thread ***/
 
 #define NUM_ID_SPACES (256u)
@@ -1464,16 +1464,13 @@
     char alignGroup[32];
     size_t alignGroupLen;
     AlignmentRecord data;
-<<<<<<< HEAD
 #if THREADING_BAMREAD
 	KThread *bamread_thread=NULL;
 #endif
-=======
     KDataBuffer seqBuffer;
     KDataBuffer qualBuffer;
     SequenceRecord srec;
     SequenceRecordStorage srecStorage;
->>>>>>> 36e0d3c4
 
     memset(&data, 0, sizeof(data));
     memset(&srec, 0, sizeof(srec));
@@ -1572,7 +1569,9 @@
         int lpad = 0;
         int rpad = 0;
         bool hardclipped = false;
-<<<<<<< HEAD
+        bool revcmp = false;
+        char const *BX = NULL;
+
 #if THREADING_BAMREAD
 		{
 			bool done=false;
@@ -1598,12 +1597,7 @@
 #else
         rc = BAM_FileRead2(bam, &rec, false);
 #endif
-=======
-        bool revcmp = false;
-        char const *BX = NULL;
-
-        rc = BAM_FileRead2(bam, &rec);
->>>>>>> 36e0d3c4
+
         if (rc) {
             if (GetRCModule(rc) == rcAlign && GetRCObject(rc) == rcRow && GetRCState(rc) == rcNotFound) {
                 (void)PLOGMSG(klogInfo, (klogInfo, "EOF '$(file)'; read $(read); processed $(proc)", "file=%s,read=%lu,proc=%lu", bamFile, (unsigned long)recordsRead, (unsigned long)recordsProcessed));
@@ -1631,11 +1625,8 @@
             }
         }
 
-<<<<<<< HEAD
-=======
         BAM_AlignmentGetLinkageGroup(rec, &BX);
 
->>>>>>> 36e0d3c4
         if (!G.noColorSpace) {
             if (BAM_AlignmentHasColorSpace(rec)) {
                 if (isNotColorSpace) {
@@ -2158,12 +2149,8 @@
                         (void)PLOGMSG(klogDebug, (klogDebug, "Spot '$(name)' (id $(id)) is being constructed from secondary alignment information", "id=%lx,name=%s", keyId, name));
                     }
                     memset(&fi, 0, sizeof(fi));
-<<<<<<< HEAD
-                    fi.aligned = isPrimary?aligned:0;
-=======
-
-                    fi.aligned = aligned;
->>>>>>> 36e0d3c4
+
+                    fi.aligned = isPrimary ? aligned:0;
                     fi.ti = ti;
                     fi.orientation = AR_REF_ORIENT(data);
                     fi.otherReadNo = AR_READNO(data);
@@ -2320,24 +2307,8 @@
 
                         srec.orientation[read1] = fip->orientation;
                         srec.orientation[read2] = AR_REF_ORIENT(data);
-<<<<<<< HEAD
-                        {
-                            int const revcmp = (isColorSpace && !aligned) ? 0 : srec.orientation[read2];
-                            
-                            if (revcmp) {
-                                QUAL_CHANGED_REVERSED;
-                                SEQ__CHANGED_REV_COMP;
-                            }
-                            COPY_READ(srec.seq + srec.readStart[read2], seqDNA, srec.readLen[read2], revcmp);
-                            COPY_QUAL(srec.qual + srec.readStart[read2], qual, srec.readLen[read2],  revcmp);
-                        }
-                        srec.keyId = keyId;
-                        srec.is_bad[read2] = (flags & BAMFlags_IsLowQuality) != 0;
-                        srec.aligned[read2] = isPrimary?aligned:0;
-=======
 
                         srec.cskey[read1] = fip->cskey;
->>>>>>> 36e0d3c4
                         srec.cskey[read2] = cskey;
 
                         srec.keyId = keyId;
