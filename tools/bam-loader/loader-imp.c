/*===========================================================================
 *
 *                            PUBLIC DOMAIN NOTICE
 *               National Center for Biotechnology Information
 *
 *  This software/database is a "United States Government Work" under the
 *  terms of the United States Copyright Act.  It was written as part of
 *  the author's official duties as a United States Government employee and
 *  thus cannot be copyrighted.  This software/database is freely available
 *  to the public for use. The National Library of Medicine and the U.S.
 *  Government have not placed any restriction on its use or reproduction.
 *
 *  Although all reasonable efforts have been taken to ensure the accuracy
 *  and reliability of the software and data, the NLM and the U.S.
 *  Government do not and cannot warrant the performance or results that
 *  may be obtained by using this software or data. The NLM and the U.S.
 *  Government disclaim all warranties, express or implied, including
 *  warranties of performance, merchantability or fitness for any particular
 *  purpose.
 *
 *  Please cite the author in any work or product based on this material.
 *
 * ===========================================================================
 *
 */

/* #include "bam-load.vers.h" */

#include <klib/callconv.h>
#include <klib/data-buffer.h>
#include <klib/text.h>
#include <klib/log.h>
#include <klib/out.h>
#include <klib/status.h>
#include <klib/rc.h>
#include <klib/sort.h>
#include <klib/printf.h>

#include <kfs/directory.h>
#include <kfs/file.h>
#include <kdb/btree.h>
#include <kdb/manager.h>
#include <kdb/database.h>
#include <kdb/table.h>
#include <kdb/meta.h>

#include <vdb/manager.h>
#include <vdb/schema.h>
#include <vdb/database.h>
#include <vdb/table.h>
#include <vdb/cursor.h>
#include <vdb/vdb-priv.h>

#include <insdc/insdc.h>
#include <insdc/sra.h>
#include <align/dna-reverse-cmpl.h>
#include <align/align.h>

#include <kapp/main.h>
#include <kapp/args.h>
#include <kapp/loader-file.h>
#include <kapp/loader-meta.h>
#include <kapp/log-xml.h>
#include <kapp/progressbar.h>

#include <kproc/queue.h>
#include <kproc/thread.h>
#include <kproc/timeout.h>
#include <os-native.h>

#include <sysalloc.h>
#include <atomic32.h>

#include <unistd.h>
#include <fcntl.h>
#include <sys/mman.h>
#include <stdlib.h>
#include <stdio.h>
#include <string.h>
#include <ctype.h>
#include <assert.h>
#include <limits.h>
#include <time.h>
#include <zlib.h>
#include "bam.h"
#include "bam-alignment.h"
#include "Globals.h"
#include "sequence-writer.h"
#include "reference-writer.h"
#include "alignment-writer.h"
#include "mem-bank.h"
#include "low-match-count.h"

#define THREADING_BAMREAD 1              /*** Reading BAM and SAM are moved to a separate thread ***/
#if THREADING_BAMREAD
#define THREADING_BAMREAD_PRIME_NAME2KEY 1 /*** Only valid when THREADING_BAMREAD==1. Will prime Name2Key on BAM/SAM thread ***/
#endif

#define NUM_ID_SPACES (256u)

#define MMA_NUM_CHUNKS_BITS (20u)
#define MMA_NUM_SUBCHUNKS_BITS ((32u)-(MMA_NUM_CHUNKS_BITS))
#define MMA_SUBCHUNK_SIZE (1u << MMA_NUM_CHUNKS_BITS)
#define MMA_SUBCHUNK_COUNT (1u << MMA_NUM_SUBCHUNKS_BITS)

typedef struct {
    int fd;
    size_t elemSize;
    off_t fsize;
    uint8_t *current;
    struct mma_map_s {
        struct mma_submap_s {
            uint8_t *base;
        } submap[MMA_SUBCHUNK_COUNT];
    } map[NUM_ID_SPACES];
} MMArray;

typedef struct {
    uint32_t primaryId[2];
    uint32_t spotId;
    uint32_t fragmentId;
	uint8_t  fragment_len[2]; /*** lowest byte of fragment length to prevent different sizes of primary and secondary alignments **/
    uint8_t  platform;
    uint8_t  pId_ext[2];
    uint8_t  spotId_ext;
    uint8_t  alignmentCount[2]; /* 0..254; 254: saturated max; 255: special meaning "too many" */
    uint8_t  unmated: 1,
             pcr_dup: 1,
             unaligned_1: 1,
             unaligned_2: 1,
             hardclipped: 1,
			 primary_is_set: 1;
} ctx_value_t;

#define CTX_VALUE_SET_P_ID(O,N,V) do { int64_t tv = (V); (O).primaryId[N] = (uint32_t)tv; (O).pId_ext[N] = tv >> 32; } while(0);
#define CTX_VALUE_GET_P_ID(O,N) ((((int64_t)((O).pId_ext[N])) << 32) | (O).primaryId[N])

#define CTX_VALUE_SET_S_ID(O,V) do { int64_t tv = (V); (O).spotId = (uint32_t)tv; (O).spotId_ext = tv >> 32; } while(0);
#define CTX_VALUE_GET_S_ID(O) ((((int64_t)(O).spotId_ext) << 32) | (O).spotId)

typedef struct FragmentInfo {
    uint64_t ti;
    uint32_t readlen;
    uint8_t  lglen;
    uint8_t  aligned;
    uint8_t  is_bad;
    uint8_t  orientation;
    uint8_t  otherReadNo;
    uint8_t  sglen;
    uint8_t  cskey;
} FragmentInfo;

typedef struct KeyToID {
    KBTree *key2id[NUM_ID_SPACES];
    char *key2id_names;

    uint32_t idCount[NUM_ID_SPACES];
    uint32_t key2id_hash[NUM_ID_SPACES];

    unsigned key2id_max;
    unsigned key2id_name_max;
    unsigned key2id_name_alloc;
    unsigned key2id_count;

    unsigned key2id_name[NUM_ID_SPACES];
    /* this array is kept in name order */
    /* this maps the names to key2id and idCount */
    unsigned key2id_oid[NUM_ID_SPACES];
} KeyToID;

typedef struct context_t {
    KeyToID keyToID;
    const KLoadProgressbar *progress[4];
    MMArray *id2value;
    MemBank *frags;
    int64_t spotId;
    int64_t primaryId;
    int64_t secondId;
    uint64_t alignCount;

    unsigned pass;
    bool isColorSpace;
} context_t;

static char const *Print_ctx_value_t(ctx_value_t const *const self)
{
    static char buffer[16384];
    rc_t rc = string_printf(buffer, sizeof(buffer), NULL, "pid: { %lu, %lu }, sid: %lu, fid: %u, alc: { %u, %u }, flg: %x", CTX_VALUE_GET_P_ID(*self, 0), CTX_VALUE_GET_P_ID(*self, 1), CTX_VALUE_GET_S_ID(*self), self->fragmentId, self->alignmentCount[0], self->alignmentCount[1], *(self->alignmentCount + sizeof(self->alignmentCount)/sizeof(self->alignmentCount[0])));

    if (rc)
        return 0;
    return buffer;
}

static rc_t MMArrayMake(MMArray **rslt, int fd, uint32_t elemSize)
{
    MMArray *const self = calloc(1, sizeof(*self));

    if (self == NULL)
        return RC(rcExe, rcMemMap, rcConstructing, rcMemory, rcExhausted);
    self->elemSize = (elemSize + 3) & ~(3u); /** align to 4 byte **/
    self->fd = fd;
    *rslt = self;
    return 0;
}

#define PERF 0
#define PROT 0

static rc_t MMArrayGet(MMArray *const self, void **const value, uint64_t const element)
{
    size_t const chunk = MMA_SUBCHUNK_SIZE * self->elemSize;
    unsigned const bin_no = element >> 32;
    unsigned const subbin = ((uint32_t)element) >> MMA_NUM_CHUNKS_BITS;
    unsigned const in_bin = (uint32_t)element & (MMA_SUBCHUNK_SIZE - 1);

    if (bin_no >= sizeof(self->map)/sizeof(self->map[0]))
        return RC(rcExe, rcMemMap, rcConstructing, rcId, rcExcessive);

    if (self->map[bin_no].submap[subbin].base == NULL) {
        off_t const cur_fsize = self->fsize;
        off_t const new_fsize = cur_fsize + chunk;

        if (ftruncate(self->fd, new_fsize) != 0)
            return RC(rcExe, rcFile, rcResizing, rcSize, rcExcessive);
        else {
            void *const base = mmap(NULL, chunk, PROT_READ|PROT_WRITE,
                                    MAP_FILE|MAP_SHARED, self->fd, cur_fsize);

            self->fsize = new_fsize;
            if (base == MAP_FAILED) {
                PLOGMSG(klogErr, (klogErr, "Failed to construct map for bin $(bin), subbin $(subbin)", "bin=%u,subbin=%u", bin_no, subbin));
                return RC(rcExe, rcMemMap, rcConstructing, rcMemory, rcExhausted);
            }
            else {
#if PERF
                static unsigned mapcount = 0;

                (void)PLOGMSG(klogInfo, (klogInfo, "Number of mmaps: $(cnt)", "cnt=%u", ++mapcount));
#endif
                self->map[bin_no].submap[subbin].base = base;
            }
        }
    }
    uint8_t *const next = self->map[bin_no].submap[subbin].base;
#if PROT
    if (next != self->current) {
        void *const current = self->current;

        if (current)
            mprotect(current, chunk, PROT_NONE);

        mprotect(self->current = next, chunk, PROT_READ|PROT_WRITE);
    }
#endif
    *value = &next[(size_t)in_bin * self->elemSize];
    return 0;
}

static rc_t MMArrayGetRead(MMArray *const self, void const **const value, uint64_t const element)
{
    unsigned const bin_no = element >> 32;
    unsigned const subbin = ((uint32_t)element) >> MMA_NUM_CHUNKS_BITS;
    unsigned const in_bin = (uint32_t)element & (MMA_SUBCHUNK_SIZE - 1);

    if (bin_no >= sizeof(self->map)/sizeof(self->map[0]))
        return RC(rcExe, rcMemMap, rcConstructing, rcId, rcExcessive);

    if (self->map[bin_no].submap[subbin].base == NULL)
        return RC(rcExe, rcMemMap, rcReading, rcId, rcInvalid);

    uint8_t *const next = self->map[bin_no].submap[subbin].base;
#if PROT
    size_t const chunk = MMA_SUBCHUNK_SIZE * self->elemSize;
    if (next != self->current) {
        void *const current = self->current;

        if (current)
            mprotect(current, chunk, PROT_NONE);

        mprotect(self->current = next, chunk, PROT_READ);
    }
#endif
    *value = &next[(size_t)in_bin * self->elemSize];
    return 0;
}

static void MMArrayLock(MMArray *const self)
{
#if PROT
    size_t const chunk = MMA_SUBCHUNK_SIZE * self->elemSize;
    void *const current = self->current;

    self->current = NULL;
    if (current)
        mprotect(current, chunk, PROT_NONE);
#endif
}

static void MMArrayClear(MMArray *self)
{
    size_t const chunk = MMA_SUBCHUNK_SIZE * self->elemSize;
    unsigned i;

    for (i = 0; i != sizeof(self->map)/sizeof(self->map[0]); ++i) {
        unsigned j;

        for (j = 0; j != sizeof(self->map[0].submap)/sizeof(self->map[0].submap[0]); ++j) {
            if (self->map[i].submap[j].base) {
#if PROT
                mprotect(self->map[i].submap[j].base, chunk, PROT_READ|PROT_WRITE);
#endif
            	memset(self->map[i].submap[j].base, 0, chunk);
#if PROT
                mprotect(self->map[i].submap[j].base, chunk, PROT_NONE);
#endif
            }
        }
    }
#if PROT
    self->current = NULL;
#endif
}

static void MMArrayWhack(MMArray *self)
{
    size_t const chunk = MMA_SUBCHUNK_SIZE * self->elemSize;
    unsigned i;

    for (i = 0; i != sizeof(self->map)/sizeof(self->map[0]); ++i) {
        unsigned j;

        for (j = 0; j != sizeof(self->map[0].submap)/sizeof(self->map[0].submap[0]); ++j) {
            if (self->map[i].submap[j].base)
            	munmap(self->map[i].submap[j].base, chunk);
        }
    }
    close(self->fd);
    free(self);
}

static rc_t OpenKBTree(KBTree **const rslt, unsigned n, unsigned max)
{
    size_t const cacheSize = (((G.cache_size - (G.cache_size / 2) - (G.cache_size / 8)) / max)
                            + 0xFFFFF) & ~((size_t)0xFFFFF);
    KFile *file = NULL;
    KDirectory *dir;
    char fname[4096];
    rc_t rc;

    rc = KDirectoryNativeDir(&dir);
    if (rc)
        return rc;

    rc = string_printf(fname, sizeof(fname), NULL, "%s/key2id.%u.%u", G.tmpfs, G.pid, n); if (rc) return rc;
    rc = KDirectoryCreateFile(dir, &file, true, 0600, kcmInit, "%s", fname);
    KDirectoryRemove(dir, 0, "%s", fname);
    KDirectoryRelease(dir);
    if (rc == 0) {
        rc = KBTreeMakeUpdate(rslt, file, cacheSize,
                              false, kbtOpaqueKey,
                              1, 255, sizeof ( uint32_t ),
                              NULL
                              );
        KFileRelease(file);
#if PERF
        if (rc == 0) {
            static unsigned treecount = 0;

            (void)PLOGMSG(klogInfo, (klogInfo, "Number of trees: $(cnt)", "cnt=%u", ++treecount));
        }
#endif
    }
    return rc;
}

static rc_t GetKeyIDOld(KeyToID *const ctx, uint64_t *const rslt, bool *const wasInserted, char const key[], char const name[], unsigned const namelen)
{
    unsigned const keylen = strlen(key);
    rc_t rc;
    uint64_t tmpKey;

    if (ctx->key2id_count == 0) {
        rc = OpenKBTree(&ctx->key2id[0], 1, 1);
        if (rc) return rc;
        ctx->key2id_count = 1;
    }
    if (memcmp(key, name, keylen) == 0) {
        /* qname starts with read group; no append */
        tmpKey = ctx->idCount[0];
        rc = KBTreeEntry(ctx->key2id[0], &tmpKey, wasInserted, name, namelen);
    }
    else {
        char sbuf[4096];
        char *buf = sbuf;
        char *hbuf = NULL;
        size_t bsize = sizeof(sbuf);
        size_t actsize;

        if (keylen + namelen + 2 > bsize) {
            hbuf = malloc(bsize = keylen + namelen + 2);
            if (hbuf == NULL)
                return RC(rcExe, rcName, rcAllocating, rcMemory, rcExhausted);
            buf = hbuf;
        }
        rc = string_printf(buf, bsize, &actsize, "%s\t%.*s", key, (int)namelen, name);

        tmpKey = ctx->idCount[0];
        rc = KBTreeEntry(ctx->key2id[0], &tmpKey, wasInserted, buf, actsize);
        if (hbuf)
            free(hbuf);
    }
    if (rc == 0) {
        *rslt = tmpKey;
        if (*wasInserted)
            ++ctx->idCount[0];
    }
    return rc;
}

static unsigned HashKey(void const *const key, unsigned const keylen)
{
#if 0
    /* There is nothing special about this hash. It was randomly generated. */
    static const uint8_t T1[] = {
         64, 186,  39, 203,  54, 211,  98,  32,  26,  23, 219,  94,  77,  60,  56, 184,
        129, 242,  10,  91,  84, 192,  19, 197, 231, 133, 125, 244,  48, 176, 160, 164,
         17,  41,  57, 137,  44, 196, 116, 146, 105,  40, 122,  47, 220, 226, 213, 212,
        107, 191,  52, 144,   9, 145,  81, 101, 217, 206,  85, 134, 143,  58, 128,  20,
        236, 102,  83, 149, 148, 180, 167, 163,  12, 239,  31,   0,  73, 152,   1,  15,
         75, 200,   4, 165,   5,  66,  25, 111, 255,  70, 174, 151,  96, 126, 147,  34,
        112, 161, 127, 181, 237,  78,  37,  74, 222, 123,  21, 132,  95,  51, 141,  45,
         61, 131, 193,  68,  62, 249, 178,  33,   7, 195, 228,  82,  27,  46, 254,  90,
        185, 240, 246, 124, 205, 182,  42,  22, 198,  69, 166,  92, 169, 136, 223, 245,
        118,  97, 115,  80, 252, 209,  49,  79, 221,  38,  28,  35,  36, 208, 187, 248,
        158, 201, 202, 168,   2,  18, 189, 119, 216, 214,  11,   6,  89,  16, 229, 109,
        120,  43, 162, 106, 204,   8, 199, 235, 142, 210,  86, 153, 227, 230,  24, 100,
        224, 113, 190, 243, 218, 215, 225, 173,  99, 238, 138,  59, 183, 154, 171, 232,
        157, 247, 233,  67,  88,  50, 253, 251, 140, 104, 156, 170, 150, 103, 117, 110,
        155,  72, 207, 250, 159, 194, 177, 130, 135,  87,  71, 175,  14,  55, 172, 121,
        234,  13,  30, 241,  93, 188,  53, 114,  76,  29,  65,   3, 179, 108,  63, 139
    };
    unsigned h = 0x55;
    unsigned i = keylen;

    do { h = T1[h ^ ((uint8_t)i)]; } while ((i >>= 8) != 0);

    for (i = 0; i != keylen; ++i)
        h = T1[h ^ ((uint8_t const *)key)[i]];

    return h;
#else
    /* FNV-1a hash with folding */
    uint64_t h = 0xcbf29ce484222325;
    unsigned i;

    for (i = 0; i < keylen; ++i) {
        uint8_t const octet = ((uint8_t const *)key)[i];
        h = (h ^ octet) * 0x100000001b3ull;
    }
    return ((uint32_t)(h ^ (h >> 32))) % NUM_ID_SPACES;
#endif
}

#define USE_ILLUMINA_NAMING_CORRECTION 1

static size_t GetFixedNameLength(char const name[], size_t const namelen)
{
#if USE_ILLUMINA_NAMING_CORRECTION
    /*** Check for possible fixes to illumina names ****/
    size_t newlen=namelen;
    /*** First get rid of possible "/1" "/2" "/3" at the end - violates SAM spec **/
    if(newlen > 2  && name[newlen-2] == '/' &&  (name[newlen-1] == '1' || name[newlen-1] == '2' || name[newlen-1] == '3')){
        newlen -=2;
    }
    if(newlen > 2 && name[newlen-2] == '#' &&  (name[newlen-1] == '0')){ /*** Now, find "#0" ***/
        newlen -=2;
    } else if(newlen>10){ /*** find #ACGT ***/
        int i=newlen;
        for(i--;i>4;i--){ /*** stopping at 4 since the rest of record should still contain :x:y ***/
            char a=toupper(name[i]);
            if(a != 'A' && a != 'C' && a !='G' && a !='T'){
                break;
            }
        }
        if (name[i] == '#'){
            switch (newlen-i) { /** allowed values for illumina barcodes :5,6,8 **/
                case 5:
                case 6:
                case 8:
                    newlen=i;
                    break;
                default:
                    break;
            }
        }
    }
    if(newlen < namelen){ /*** check for :x:y at the end now - to make sure it is illumina **/
        int i=newlen;
        for(i--;i>0 && isdigit(name[i]);i--){}
        if(name[i]==':'){
            for(i--;i>0 && isdigit(name[i]);i--){}
            if(name[i]==':' && newlen > 0){ /*** some name before :x:y should still exist **/
                /*** looks like illumina ***/
                return newlen;
            }
        }
    }
#endif
    return namelen;
}

static
rc_t GetKeyID(KeyToID *const ctx,
              uint64_t *const rslt,
              bool *const wasInserted,
              char const key[],
              char const name[],
              size_t const o_namelen)
{
    size_t const namelen = GetFixedNameLength(name, o_namelen);

    if (ctx->key2id_max == 1)
        return GetKeyIDOld(ctx, rslt, wasInserted, key, name, namelen);
    else {
        unsigned const keylen = strlen(key);
        unsigned const h = HashKey(key, keylen);
        unsigned f;
        unsigned e = ctx->key2id_count;
        uint64_t tmpKey;

        *rslt = 0;
        {{
            uint32_t const bucket_value = ctx->key2id_hash[h];
            unsigned const n  = (uint8_t) bucket_value;
            unsigned const i1 = (uint8_t)(bucket_value >>  8);
            unsigned const i2 = (uint8_t)(bucket_value >> 16);
            unsigned const i3 = (uint8_t)(bucket_value >> 24);

            if (n > 0 && strcmp(key, ctx->key2id_names + ctx->key2id_name[i1]) == 0) {
                f = i1;
                /*
                ctx->key2id_hash[h] = (i3 << 24) | (i2 << 16) | (i1 << 8) | n;
                 */
                goto GET_ID;
            }
            if (n > 1 && strcmp(key, ctx->key2id_names + ctx->key2id_name[i2]) == 0) {
                f = i2;
                ctx->key2id_hash[h] = (i3 << 24) | (i1 << 16) | (i2 << 8) | n;
                goto GET_ID;
            }
            if (n > 2 && strcmp(key, ctx->key2id_names + ctx->key2id_name[i3]) == 0) {
                f = i3;
                ctx->key2id_hash[h] = (i2 << 24) | (i1 << 16) | (i3 << 8) | n;
                goto GET_ID;
            }
        }}
        f = 0;
        while (f < e) {
            unsigned const m = (f + e) / 2;
            unsigned const oid = ctx->key2id_oid[m];
            int const diff = strcmp(key, ctx->key2id_names + ctx->key2id_name[oid]);

            if (diff < 0)
                e = m;
            else if (diff > 0)
                f = m + 1;
            else {
                f = oid;
                goto GET_ID;
            }
        }
        if (ctx->key2id_count < ctx->key2id_max) {
            unsigned const name_max = ctx->key2id_name_max + keylen + 1;
            KBTree *tree;
            rc_t rc = OpenKBTree(&tree, ctx->key2id_count + 1, 1); /* ctx->key2id_max); */

            if (rc) return rc;

            if (ctx->key2id_name_alloc < name_max) {
                unsigned alloc = ctx->key2id_name_alloc;
                void *tmp;

                if (alloc == 0)
                    alloc = 4096;
                while (alloc < name_max)
                    alloc <<= 1;
                tmp = realloc(ctx->key2id_names, alloc);
                if (tmp == NULL)
                    return RC(rcExe, rcName, rcAllocating, rcMemory, rcExhausted);
                ctx->key2id_names = tmp;
                ctx->key2id_name_alloc = alloc;
            }
            if (f < ctx->key2id_count) {
                memmove(&ctx->key2id_oid[f + 1], &ctx->key2id_oid[f], (ctx->key2id_count - f) * sizeof(ctx->key2id_oid[f]));
            }
            ctx->key2id_oid[f] = ctx->key2id_count;
            ++ctx->key2id_count;
            f = ctx->key2id_oid[f];
            ctx->key2id_name[f] = ctx->key2id_name_max;
            ctx->key2id_name_max = name_max;

            memcpy(&ctx->key2id_names[ctx->key2id_name[f]], key, keylen + 1);
            ctx->key2id[f] = tree;
            ctx->idCount[f] = 0;
            if ((uint8_t)ctx->key2id_hash[h] < 3) {
                unsigned const n = (uint8_t)ctx->key2id_hash[h] + 1;

                ctx->key2id_hash[h] = (((ctx->key2id_hash[h] & ~(0xFFu)) | f) << 8) | n;
            }
            else {
                /* the hash function isn't working too well
                 * keep the 3 mru
                 */
                ctx->key2id_hash[h] = (((ctx->key2id_hash[h] & ~(0xFFu)) | f) << 8) | 3;
            }
        GET_ID:
            tmpKey = ctx->idCount[f];
            rc = KBTreeEntry(ctx->key2id[f], &tmpKey, wasInserted, name, namelen);
            if (rc == 0) {
                *rslt = (((uint64_t)f) << 32) | tmpKey;
                if (*wasInserted)
                    ++ctx->idCount[f];
                assert(tmpKey < ctx->idCount[f]);
            }
            return rc;
        }
        return RC(rcExe, rcTree, rcAllocating, rcConstraint, rcViolated);
    }
}

static rc_t OpenMMapFile(context_t *const ctx, KDirectory *const dir)
{
    int fd;
    char fname[4096];
    rc_t rc = string_printf(fname, sizeof(fname), NULL, "%s/id2value.%u", G.tmpfs, G.pid);

    if (rc)
        return rc;

    fd = open(fname, O_RDWR|O_TRUNC|O_CREAT, S_IRUSR|S_IWUSR);
    if (fd < 0)
        return RC(rcExe, rcFile, rcCreating, rcFile, rcNotFound);
    unlink(fname);
    return MMArrayMake(&ctx->id2value, fd, sizeof(ctx_value_t));
}

static rc_t TmpfsDirectory(KDirectory **const rslt)
{
    KDirectory *dir;
    rc_t rc = KDirectoryNativeDir(&dir);
    if (rc == 0) {
        rc = KDirectoryOpenDirUpdate(dir, rslt, false, "%s", G.tmpfs);
        KDirectoryRelease(dir);
    }
    return rc;
}

static rc_t SetupContext(context_t *ctx, unsigned numfiles)
{
    rc_t rc = 0;

    // memset(ctx, 0, sizeof(*ctx));

    if (G.mode == mode_Archive) {
        KDirectory *dir;
        size_t fragSize[2];

        fragSize[1] = (G.cache_size / 8);
        fragSize[0] = fragSize[1] * 4;

        rc = TmpfsDirectory(&dir);
        if (rc == 0)
            rc = OpenMMapFile(ctx, dir);
        if (rc == 0)
            rc = MemBankMake(&ctx->frags, dir, G.pid, fragSize);
        KDirectoryRelease(dir);
    }
    else if (G.mode == mode_Remap) {
        KeyToID const save1 = ctx->keyToID;
        MMArray *const save2 = ctx->id2value;
        int64_t const save3 = ctx->spotId;

        memset(ctx, 0, sizeof(*ctx));
        ctx->keyToID = save1;
        ctx->id2value = save2;
        ctx->spotId = save3;
    }

    rc = KLoadProgressbar_Make(&ctx->progress[0], 0); if (rc) return rc;
    rc = KLoadProgressbar_Make(&ctx->progress[1], 0); if (rc) return rc;
    rc = KLoadProgressbar_Make(&ctx->progress[2], 0); if (rc) return rc;
    rc = KLoadProgressbar_Make(&ctx->progress[3], 0); if (rc) return rc;

    KLoadProgressbar_Append(ctx->progress[0], 100 * numfiles);

    return rc;
}

static void ContextReleaseMemBank(context_t *ctx)
{
    MemBankRelease(ctx->frags);
    ctx->frags = NULL;
}

static void ContextRelease(context_t *ctx, bool continuing)
{
    KLoadProgressbar_Release(ctx->progress[0], true);
    KLoadProgressbar_Release(ctx->progress[1], true);
    KLoadProgressbar_Release(ctx->progress[2], true);
    KLoadProgressbar_Release(ctx->progress[3], true);
    if (!continuing)
        MMArrayWhack(ctx->id2value);
    else
        MMArrayClear(ctx->id2value);
}

static
void COPY_QUAL(uint8_t D[], uint8_t const S[], unsigned const L, bool const R)
{
    if (R) {
        unsigned i;
        unsigned j;

        for (i = 0, j = L - 1; i != L; ++i, --j)
            D[i] = S[j];
    }
    else
        memcpy(D, S, L);
}

static
void COPY_READ(INSDC_dna_text D[], INSDC_dna_text const S[], unsigned const L, bool const R)
{
    static INSDC_dna_text const compl[] = {
         0 ,  0 ,  0 ,  0 ,  0 ,  0 ,  0 ,  0 ,
         0 ,  0 ,  0 ,  0 ,  0 ,  0 ,  0 ,  0 ,
         0 ,  0 ,  0 ,  0 ,  0 ,  0 ,  0 ,  0 ,
         0 ,  0 ,  0 ,  0 ,  0 ,  0 ,  0 ,  0 ,
         0 ,  0 ,  0 ,  0 ,  0 ,  0 ,  0 ,  0 ,
         0 ,  0 ,  0 ,  0 ,  0 ,  0 , '.',  0 ,
        '0', '1', '2', '3',  0 ,  0 ,  0 ,  0 ,
         0 ,  0 ,  0 ,  0 ,  0 ,  0 ,  0 ,  0 ,
         0 , 'T', 'V', 'G', 'H',  0 ,  0 , 'C',
        'D',  0 ,  0 , 'M',  0 , 'K', 'N',  0 ,
         0 ,  0 , 'Y', 'S', 'A', 'A', 'B', 'W',
         0 , 'R',  0 ,  0 ,  0 ,  0 ,  0 ,  0 ,
         0 , 'T', 'V', 'G', 'H',  0 ,  0 , 'C',
        'D',  0 ,  0 , 'M',  0 , 'K', 'N',  0 ,
         0 ,  0 , 'Y', 'S', 'A', 'A', 'B', 'W',
         0 , 'R',  0 ,  0 ,  0 ,  0 ,  0 ,  0 ,
         0 ,  0 ,  0 ,  0 ,  0 ,  0 ,  0 ,  0 ,
         0 ,  0 ,  0 ,  0 ,  0 ,  0 ,  0 ,  0 ,
         0 ,  0 ,  0 ,  0 ,  0 ,  0 ,  0 ,  0 ,
         0 ,  0 ,  0 ,  0 ,  0 ,  0 ,  0 ,  0 ,
         0 ,  0 ,  0 ,  0 ,  0 ,  0 ,  0 ,  0 ,
         0 ,  0 ,  0 ,  0 ,  0 ,  0 ,  0 ,  0 ,
         0 ,  0 ,  0 ,  0 ,  0 ,  0 ,  0 ,  0 ,
         0 ,  0 ,  0 ,  0 ,  0 ,  0 ,  0 ,  0 ,
         0 ,  0 ,  0 ,  0 ,  0 ,  0 ,  0 ,  0 ,
         0 ,  0 ,  0 ,  0 ,  0 ,  0 ,  0 ,  0 ,
         0 ,  0 ,  0 ,  0 ,  0 ,  0 ,  0 ,  0 ,
         0 ,  0 ,  0 ,  0 ,  0 ,  0 ,  0 ,  0 ,
         0 ,  0 ,  0 ,  0 ,  0 ,  0 ,  0 ,  0 ,
         0 ,  0 ,  0 ,  0 ,  0 ,  0 ,  0 ,  0 ,
         0 ,  0 ,  0 ,  0 ,  0 ,  0 ,  0 ,  0 ,
         0 ,  0 ,  0 ,  0 ,  0 ,  0 ,  0 ,  0
    };
    if (R) {
        unsigned i;
        unsigned j;

        for (i = 0, j = L - 1; i != L; ++i, --j)
            D[i] = compl[((uint8_t const *)S)[j]];
    }
    else
        memcpy(D, S, L);
}

static KFile *MakeDeferralFile() {
    if (G.deferSecondary) {
        char template[4096];
        int fd;
        KFile *f;
        KDirectory *d;
        size_t nwrit;

        KDirectoryNativeDir(&d);
        string_printf(template, sizeof(template), &nwrit, "%s/defer.XXXXXX", G.tmpfs);
        fd = mkstemp(template);
        KDirectoryOpenFileWrite(d, &f, true, template);
        close(fd);
        unlink(template);
        return f;
    }
    return NULL;
}

static rc_t OpenBAM(const BAM_File **bam, VDatabase *db, const char bamFile[])
{
    rc_t rc = 0;

    if (strcmp(bamFile, "/dev/stdin") == 0) {
        rc = BAM_FileMake(bam, MakeDeferralFile(), G.headerText, "/dev/stdin");
    }
    else {
        rc = BAM_FileMake(bam, MakeDeferralFile(), G.headerText, "%s", bamFile);
    }
    if (rc) {
        (void)PLOGERR(klogErr, (klogErr, rc, "Failed to open '$(file)'", "file=%s", bamFile));
    }
    else if (db) {
        KMetadata *dbmeta;

        rc = VDatabaseOpenMetadataUpdate(db, &dbmeta);
        if (rc == 0) {
            KMDataNode *node;

            rc = KMetadataOpenNodeUpdate(dbmeta, &node, "BAM_HEADER");
            KMetadataRelease(dbmeta);
            if (rc == 0) {
                char const *header;
                size_t size;

                rc = BAM_FileGetHeaderText(*bam, &header, &size);
                if (rc == 0) {
                    rc = KMDataNodeWrite(node, header, size);
                }
                KMDataNodeRelease(node);
            }
        }
    }

    return rc;
}

static rc_t VerifyReferences(BAM_File const *bam, Reference const *ref)
{
    rc_t rc = 0;
    uint32_t n;
    unsigned i;

    BAM_FileGetRefSeqCount(bam, &n);
    for (i = 0; i != n; ++i) {
        BAMRefSeq const *refSeq;

        BAM_FileGetRefSeq(bam, i, &refSeq);
        if (G.refFilter && strcmp(refSeq->name, G.refFilter) != 0)
            continue;

        rc = ReferenceVerify(ref, refSeq->name, refSeq->length, refSeq->checksum);
        if (rc) {
            if (GetRCObject(rc) == rcChecksum && GetRCState(rc) == rcUnequal) {
#if NCBI
                (void)PLOGMSG(klogWarn, (klogWarn, "Reference: '$(name)', Length: $(len); checksums do not match", "name=%s,len=%u", refSeq->name, (unsigned)refSeq->length));
#endif
            }
            else if (GetRCObject(rc) == rcSize && GetRCState(rc) == rcUnequal) {
                (void)PLOGMSG(klogWarn, (klogWarn, "Reference: '$(name)', Length: $(len); lengths do not match", "name=%s,len=%u", refSeq->name, (unsigned)refSeq->length));
            }
            else if (GetRCObject(rc) == rcSize && GetRCState(rc) == rcEmpty) {
                (void)PLOGMSG(klogWarn, (klogWarn, "Reference: '$(name)', Length: $(len); fasta file is empty", "name=%s,len=%u", refSeq->name, (unsigned)refSeq->length));
            }
            else if (GetRCObject(rc) == rcId && GetRCState(rc) == rcNotFound) {
                (void)PLOGMSG(klogWarn, (klogWarn, "Reference: '$(name)', Length: $(len); no match found", "name=%s,len=%u", refSeq->name, (unsigned)refSeq->length));
            }
            else {
                (void)PLOGERR(klogWarn, (klogWarn, rc, "Reference: '$(name)', Length: $(len); error", "name=%s,len=%u", refSeq->name, (unsigned)refSeq->length));
            }
        }
        else if (G.onlyVerifyReferences) {
            (void)PLOGMSG(klogInfo, (klogInfo, "Reference: '$(name)', Length: $(len); match found", "name=%s,len=%u", refSeq->name, (unsigned)refSeq->length));
        }
    }
    return 0;
}

static uint8_t GetMapQ(BAM_Alignment const *rec)
{
    uint8_t mapQ;

    BAM_AlignmentGetMapQuality(rec, &mapQ);
    return mapQ;
}

static bool EditAlignedQualities(uint8_t qual[], bool const hasMismatch[], unsigned readlen)
{
    unsigned i;
    bool changed = false;

    for (i = 0; i < readlen; ++i) {
        uint8_t const q_0 = qual[i];
        uint8_t const q_1= hasMismatch[i] ? G.alignedQualValue : q_0;
        
        if (q_0 != q_1) {
            changed = true;
            break;
        }
    }
    if (!changed)
        return false;
    for (i = 0; i < readlen; ++i) {
        uint8_t const q_0 = qual[i];
        uint8_t const q_1= hasMismatch[i] ? G.alignedQualValue : q_0;

        qual[i] = q_1;
    }
    return true;
}

static bool EditUnalignedQualities(uint8_t qual[], bool const hasMismatch[], unsigned readlen)
{
    unsigned i;
    bool changed = false;

    for (i = 0; i < readlen; ++i) {
        uint8_t const q_0 = qual[i];
        uint8_t const q_1 = (q_0 & 0x7F) | (hasMismatch[i] ? 0x80 : 0);
        
        if (q_0 != q_1) {
            changed = true;
            break;
        }
    }
    if (!changed)
        return false;
    for (i = 0; i < readlen; ++i) {
        uint8_t const q_0 = qual[i];
        uint8_t const q_1 = (q_0 & 0x7F) | (hasMismatch[i] ? 0x80 : 0);

        qual[i] = q_1;
    }
    return true;
}

static bool platform_cmp(char const platform[], char const test[])
{
    unsigned i;

    for (i = 0; ; ++i) {
        int ch1 = test[i];
        int ch2 = toupper(platform[i]);

        if (ch1 != ch2)
            break;
        if (ch1 == 0)
            return true;
    }
    return false;
}

static
INSDC_SRA_platform_id GetINSDCPlatform(BAM_File const *bam, char const name[]) {
    if (name) {
        BAMReadGroup const *rg;

        BAM_FileGetReadGroupByName(bam, name, &rg);
        if (rg && rg->platform) {
            switch (toupper(rg->platform[0])) {
            case 'C':
                if (platform_cmp(rg->platform, "COMPLETE GENOMICS"))
                    return SRA_PLATFORM_COMPLETE_GENOMICS;
                if (platform_cmp(rg->platform, "CAPILLARY"))
                    return SRA_PLATFORM_CAPILLARY;
                break;
            case 'H':
                if (platform_cmp(rg->platform, "HELICOS"))
                    return SRA_PLATFORM_HELICOS;
                break;
            case 'I':
                if (platform_cmp(rg->platform, "ILLUMINA"))
                    return SRA_PLATFORM_ILLUMINA;
                if (platform_cmp(rg->platform, "IONTORRENT"))
                    return SRA_PLATFORM_ION_TORRENT;
                break;
            case 'L':
                if (platform_cmp(rg->platform, "LS454"))
                    return SRA_PLATFORM_454;
                break;
            case 'N':
                if (platform_cmp(name, "NANOPORE"))
                    return SRA_PLATFORM_OXFORD_NANOPORE;
                break;
            case 'O':
                if (platform_cmp(name, "OXFORD_NANOPORE"))
                    return SRA_PLATFORM_OXFORD_NANOPORE;
                break;
            case 'P':
                if (platform_cmp(rg->platform, "PACBIO"))
                    return SRA_PLATFORM_PACBIO_SMRT;
                break;
            case 'S':
                if (platform_cmp(rg->platform, "SOLID"))
                    return SRA_PLATFORM_ABSOLID;
                if (platform_cmp(name, "SANGER"))
                    return SRA_PLATFORM_CAPILLARY;
                break;
            default:
                break;
            }
        }
    }
    return SRA_PLATFORM_UNDEFINED;
}

static
rc_t CheckLimitAndLogError(void)
{
    unsigned const count = ++G.errCount;

    if (G.maxErrCount > 0 && count > G.maxErrCount) {
        (void)PLOGERR(klogErr, (klogErr, SILENT_RC(rcAlign, rcFile, rcReading, rcError, rcExcessive), "Number of errors $(cnt) exceeds limit of $(max): Exiting", "cnt=%u,max=%u", count, G.maxErrCount));
        return RC(rcAlign, rcFile, rcReading, rcError, rcExcessive);
    }
    return 0;
}

static
void RecordNoMatch(char const readName[], char const refName[], uint32_t const refPos)
{
    if (G.noMatchLog) {
        static uint64_t lpos = 0;
        char logbuf[256];
        size_t len;

        if (string_printf(logbuf, sizeof(logbuf), &len, "%s\t%s\t%u\n", readName, refName, refPos) == 0) {
            KFileWrite(G.noMatchLog, lpos, logbuf, len, NULL);
            lpos += len;
        }
    }
}

static LowMatchCounter *lmc = NULL;

static
rc_t LogNoMatch(char const readName[], char const refName[], unsigned rpos, unsigned matches)
{
    rc_t const rc = CheckLimitAndLogError();
    static unsigned count = 0;

    if (lmc == NULL)
        lmc = LowMatchCounterMake();
    assert(lmc != NULL);
    LowMatchCounterAdd(lmc, refName);

    ++count;
    if (rc) {
        (void)PLOGMSG(klogInfo, (klogInfo, "This is the last warning; this class of warning occurred $(occurred) times",
                                 "occurred=%u", count));
        (void)PLOGMSG(klogErr, (klogErr, "Spot '$(name)' contains too few ($(count)) matching bases to reference '$(ref)' at $(pos)",
                                 "name=%s,ref=%s,pos=%u,count=%u", readName, refName, rpos, matches));
        return rc;
    }
    if (G.maxWarnCount_NoMatch == 0 || count < G.maxWarnCount_NoMatch)
        (void)PLOGMSG(klogWarn, (klogWarn, "Spot '$(name)' contains too few ($(count)) matching bases to reference '$(ref)' at $(pos)",
                                 "name=%s,ref=%s,pos=%u,count=%u", readName, refName, rpos, matches));
    return 0;
}

struct rlmc_context {
    KMDataNode *node;
    unsigned node_number;
    rc_t rc;
};

static void RecordLowMatchCount(void *Ctx, char const name[], unsigned const count)
{
    struct rlmc_context *const ctx = Ctx;

    if (ctx->rc == 0) {
        KMDataNode *sub = NULL;

        ctx->rc = KMDataNodeOpenNodeUpdate(ctx->node, &sub, "LOW_MATCH_COUNT_%u", ++ctx->node_number);
        if (ctx->rc == 0) {
            uint32_t const count_temp = count;
            ctx->rc = KMDataNodeWriteAttr(sub, "REFNAME", name);
            if (ctx->rc == 0)
                ctx->rc = KMDataNodeWriteB32(sub, &count_temp);
            
            KMDataNodeRelease(sub);
        }
    }
}

static rc_t RecordLowMatchCounts(KMDataNode *const node)
{
    struct rlmc_context ctx;

    assert(lmc != NULL);
    if (node) {
        ctx.node = node;
        ctx.node_number = 0;
        ctx.rc = 0;

        LowMatchCounterEach(lmc, &ctx, RecordLowMatchCount);
    }
    return ctx.rc;
}

static
rc_t LogDupConflict(char const readName[])
{
    rc_t const rc = CheckLimitAndLogError();
    static unsigned count = 0;

    ++count;
    if (rc) {
        (void)PLOGMSG(klogInfo, (klogInfo, "This is the last warning; this class of warning occurred $(occurred) times",
                                 "occurred=%u", count));
        (void)PLOGERR(klogWarn, (klogWarn, SILENT_RC(rcApp, rcFile, rcReading, rcData, rcInconsistent),
                                 "Spot '$(name)' is both a duplicate and NOT a duplicate!",
                                 "name=%s", readName));
    }
    else if (G.maxWarnCount_DupConflict == 0 || count < G.maxWarnCount_DupConflict)
        (void)PLOGERR(klogWarn, (klogWarn, SILENT_RC(rcApp, rcFile, rcReading, rcData, rcInconsistent),
                                 "Spot '$(name)' is both a duplicate and NOT a duplicate!",
                                 "name=%s", readName));
    return rc;
}

static char const *const CHANGED[] = {
    "FLAG changed",
    "QUAL changed",
    "SEQ changed",
    "record made unaligned",
    "record made unfragmented",
    "mate alignment lost",
    "record discarded",
    "reference name changed",
    "CIGAR changed"
};

#define FLAG_CHANGED (0)
#define QUAL_CHANGED (1)
#define SEQ_CHANGED (2)
#define MAKE_UNALIGNED (3)
#define MAKE_UNFRAGMENTED (4)
#define MATE_LOST (5)
#define DISCARDED (6)
#define REF_NAME_CHANGED (7)
#define CIGAR_CHANGED (8)

static char const *const REASONS[] = {
/* FLAG changed */
    "0x400 and 0x200 both set",                 /*  0 */
    "conflicting PCR Dup flags",                /*  1 */
    "primary alignment already exists",         /*  2 */
    "was already recorded as unaligned",        /*  3 */
/* QUAL changed */
    "original quality used",                    /*  4 */
    "unaligned colorspace",                     /*  5 */
    "aligned bases",                            /*  6 */
    "unaligned bases",                          /*  7 */
    "reversed",                                 /*  8 */
/* unaligned */
    "low MAPQ",                                 /*  9 */
    "low match count",                          /* 10 */
    "missing alignment info",                   /* 11 */
    "missing reference position",               /* 12 */
    "invalid alignment info",                   /* 13 */
    "invalid reference position",               /* 14 */
    "invalid reference",                        /* 15 */
    "unaligned reference",                      /* 16 */
    "unknown reference",                        /* 17 */
    "hard-clipped colorspace",                  /* 18 */
/* unfragmented */
    "missing fragment info",                    /* 19 */
    "too many fragments",                       /* 20 */
/* mate info lost */
    "invalid mate reference",                   /* 21 */
    "missing mate alignment info",              /* 22 */
    "unknown mate reference",                   /* 23 */
/* discarded */
    "conflicting PCR duplicate",                /* 24 */
    "conflicting fragment info",                /* 25 */
    "reference is skipped",                     /* 26 */
/* reference name changed */
    "reference was named more than once",       /* 27 */
/* CIGAR changed */
    "alignment overhanging end of reference",   /* 28 */
/* discarded */
    "hard-clipped secondary alignment",         /* 29 */
    "low-matching secondary alignment",         /* 30 */
};

static struct {
    unsigned what, why;
} const CHANGES[] = {
    {FLAG_CHANGED,  0},
    {FLAG_CHANGED,  1},
    {FLAG_CHANGED,  2},
    {FLAG_CHANGED,  3},
    {QUAL_CHANGED,  4},
    {QUAL_CHANGED,  5},
    {QUAL_CHANGED,  6},
    {QUAL_CHANGED,  7},
    {QUAL_CHANGED,  8},
    {SEQ_CHANGED,  8},
    {MAKE_UNALIGNED,  9},
    {MAKE_UNALIGNED, 10},
    {MAKE_UNALIGNED, 11},
    {MAKE_UNALIGNED, 12},
    {MAKE_UNALIGNED, 13},
    {MAKE_UNALIGNED, 14},
    {MAKE_UNALIGNED, 15},
    {MAKE_UNALIGNED, 16},
    {MAKE_UNALIGNED, 17},
    {MAKE_UNALIGNED, 18},
    {MAKE_UNFRAGMENTED, 19},
    {MAKE_UNFRAGMENTED, 20},
    {MATE_LOST, 21},
    {MATE_LOST, 22},
    {MATE_LOST, 23},
    {DISCARDED, 24},
    {DISCARDED, 25},
    {DISCARDED, 26},
    {DISCARDED, 17},
    {REF_NAME_CHANGED, 27},
    {CIGAR_CHANGED, 28},
    {DISCARDED, 29},
    {DISCARDED, 30},
};

#define NUMBER_OF_CHANGES ((unsigned)(sizeof(CHANGES)/sizeof(CHANGES[0])))
static unsigned change_counter[NUMBER_OF_CHANGES];

static void LOG_CHANGE(unsigned const change)
{
    ++change_counter[change];
}

static void PrintChangeReport(void)
{
    unsigned i;

    for (i = 0; i != NUMBER_OF_CHANGES; ++i) {
        if (change_counter[i] > 0) {
            char const *const what = CHANGED[CHANGES[i].what];
            char const *const why  = REASONS[CHANGES[i].why];

            PLOGMSG(klogInfo, (klogInfo, "$(what) $(times) times because $(reason)", "what=%s,reason=%s,times=%u", what, why, change_counter[i]));
        }
    }
}

static rc_t RecordChange(KMDataNode *const node,
                         char const node_name[],
                         unsigned const node_number,
                         char const what[],
                         char const why[],
                         unsigned const count)
{
    KMDataNode *sub = NULL;
    rc_t const rc_sub = KMDataNodeOpenNodeUpdate(node, &sub, "%s_%u", node_name, node_number);

    if (rc_sub) return rc_sub;
    {
        uint32_t const count_temp = count;
        rc_t const rc_attr1 = KMDataNodeWriteAttr(sub, "change", what);
        rc_t const rc_attr2 = KMDataNodeWriteAttr(sub, "reason", why);
        rc_t const rc_value = KMDataNodeWriteB32(sub, &count_temp);
        
        KMDataNodeRelease(sub);
        if (rc_attr1) return rc_attr1;
        if (rc_attr2) return rc_attr2;
        if (rc_value) return rc_value;
        
        return 0;
    }
}

static rc_t RecordChanges(KMDataNode *const node, char const name[])
{
    if (node) {
        unsigned i;
        unsigned j = 0;

        for (i = 0; i != NUMBER_OF_CHANGES; ++i) {
            if (change_counter[i] > 0) {
                char const *const what = CHANGED[CHANGES[i].what];
                char const *const why  = REASONS[CHANGES[i].why];
                rc_t const rc = RecordChange(node, name, ++j, what, why, change_counter[i]);

                if (rc) return rc;
            }
        }
    }
    return 0;
}

#define FLAG_CHANGED_400_AND_200   do { LOG_CHANGE( 0); } while(0)
#define FLAG_CHANGED_PCR_DUP       do { LOG_CHANGE( 1); } while(0)
#define FLAG_CHANGED_PRIMARY_DUP   do { LOG_CHANGE( 2); } while(0)
#define FLAG_CHANGED_WAS_UNALIGNED do { LOG_CHANGE( 3); } while(0)
#define QUAL_CHANGED_OQ            do { LOG_CHANGE( 4); } while(0)
#define QUAL_CHANGED_UNALIGNED_CS  do { LOG_CHANGE( 5); } while(0)
#define QUAL_CHANGED_ALIGNED_EDIT  do { LOG_CHANGE( 6); } while(0)
#define QUAL_CHANGED_UNALIGN_EDIT  do { LOG_CHANGE( 7); } while(0)
#define QUAL_CHANGED_REVERSED      do { LOG_CHANGE( 8); } while(0)
#define SEQ__CHANGED_REV_COMP      do { LOG_CHANGE( 9); } while(0)
#define UNALIGNED_LOW_MAPQ         do { LOG_CHANGE(10); } while(0)
#define UNALIGNED_LOW_MATCH_COUNT  do { LOG_CHANGE(11); } while(0)
#define UNALIGNED_MISSING_INFO     do { LOG_CHANGE(12); } while(0)
#define UNALIGNED_MISSING_REF_POS  do { LOG_CHANGE(13); } while(0)
#define UNALIGNED_INVALID_INFO     do { LOG_CHANGE(14); } while(0)
#define UNALIGNED_INVALID_REF_POS  do { LOG_CHANGE(15); } while(0)
#define UNALIGNED_INVALID_REF      do { LOG_CHANGE(16); } while(0)
#define UNALIGNED_UNALIGNED_REF    do { LOG_CHANGE(17); } while(0)
#define UNALIGNED_UNKNOWN_REF      do { LOG_CHANGE(18); } while(0)
#define UNALIGNED_HARD_CLIPPED_CS  do { LOG_CHANGE(19); } while(0)
#define UNFRAGMENT_MISSING_INFO    do { LOG_CHANGE(20); } while(0)
#define UNFRAGMENT_TOO_MANY        do { LOG_CHANGE(21); } while(0)
#define MATE_INFO_LOST_INVALID     do { LOG_CHANGE(22); } while(0)
#define MATE_INFO_LOST_MISSING     do { LOG_CHANGE(23); } while(0)
#define MATE_INFO_LOST_UNKNOWN_REF do { LOG_CHANGE(24); } while(0)
#define DISCARD_PCR_DUP            do { LOG_CHANGE(25); } while(0)
#define DISCARD_BAD_FRAGMENT_INFO  do { LOG_CHANGE(26); } while(0)
#define DISCARD_SKIP_REFERENCE     do { LOG_CHANGE(27); } while(0)
#define DISCARD_UNKNOWN_REFERENCE  do { LOG_CHANGE(28); } while(0)
#define RENAMED_REFERENCE          do { LOG_CHANGE(29); } while(0)
#define OVERHANGING_ALIGNMENT      do { LOG_CHANGE(30); } while(0)
#define DISCARD_HARDCLIP_SECONDARY do { LOG_CHANGE(31); } while(0)
#define DISCARD_BAD_SECONDARY      do { LOG_CHANGE(32); } while(0)

static bool isHardClipped(unsigned const ops, uint32_t const cigar[/* ops */])
{
    unsigned i;

    for (i = 0; i < ops; ++i) {
        uint32_t const op = cigar[i];
        int const code = op & 0x0F;

        if (code == 5)
            return true;
    }
    return false;
}

static rc_t FixOverhangingAlignment(KDataBuffer *cigBuf, uint32_t *opCount, uint32_t refPos, uint32_t refLen, uint32_t readlen)
{
    uint32_t const *cigar = cigBuf->base;
    int refend = refPos;
    int seqpos = 0;
    unsigned i;

    for (i = 0; i < *opCount; ++i) {
        uint32_t const op = cigar[i];
        int const len = op >> 4;
        int const code = op & 0x0F;

        switch (code) {
        case 0: /* M */
        case 7: /* = */
        case 8: /* X */
            seqpos += len;
            refend += len;
            break;
        case 2: /* D */
        case 3: /* N */
            refend += len;
            break;
        case 1: /* I */
        case 4: /* S */
        case 9: /* B */
            seqpos += len;
        default:
            break;
        }
        if (refend > refLen) {
            int const chop = refend - refLen;
            int const newlen = len - chop;
            int const left = seqpos - chop;
            if (left * 2 > readlen) {
                int const clip = readlen - left;
                rc_t rc;

                *opCount = i + 2;
                rc = KDataBufferResize(cigBuf, *opCount);
                if (rc) return rc;
                ((uint32_t *)cigBuf->base)[i  ] = (newlen << 4) | code;
                ((uint32_t *)cigBuf->base)[i+1] = (clip << 4) | 4;
                OVERHANGING_ALIGNMENT;
                break;
            }
        }
    }
    return 0;
}

static context_t GlobalContext;
static timeout_t bamq_tm;
static KQueue *bamq;
static rc_t run_bamread_thread(const KThread *self, void *const file)
{
    rc_t rc = 0;
    size_t NR = 0;

    while (rc == 0) {
        BAM_Alignment const *crec = NULL;
        BAM_Alignment *rec = NULL;

        ++NR;
        rc = BAM_FileRead2(file, &crec);
        if ((int)GetRCObject(rc) == rcRow && (int)GetRCState(rc) == rcEmpty) {
            rc = CheckLimitAndLogError();
            continue;
        }
        if ((int)GetRCObject(rc) == rcRow && (int)GetRCState(rc) == rcNotFound) {
            /* EOF */
            rc = 0;
            --NR;
            break;
        }
        if (rc) break;
        rc = BAM_AlignmentCopy(crec, &rec);
        BAM_AlignmentRelease(crec);
        if (rc) break;

        {
            static char const dummy[] = "";
            char const *spotGroup;
            char const *name;
            size_t namelen;

            BAM_AlignmentGetReadName2(rec, &name, &namelen);
            BAM_AlignmentGetReadGroupName(rec, &spotGroup);
            rc = GetKeyID(&GlobalContext.keyToID, &rec->keyId, &rec->wasInserted, spotGroup ? spotGroup : dummy, name, namelen);
            if (rc) break;
        }

        for ( ; ; ) {
            rc = KQueuePush(bamq, rec, &bamq_tm);
            if (rc == 0 || (int)GetRCObject(rc) != rcTimeout)
                break;
        }
    }
    KQueueSeal(bamq);
    if (rc) {
        (void)LOGERR(klogErr, rc, "bamread_thread done");
    }
    else {
        (void)PLOGMSG(klogInfo, (klogInfo, "bamread_thread done; read $(NR) records", "NR=%lu", NR));
    }
    return rc;
}

static void getSpotGroup(BAM_Alignment const *const rec, char spotGroup[])
{
    char const *rgname;

    BAM_AlignmentGetReadGroupName(rec, &rgname);
    if (rgname)
        strcpy(spotGroup, rgname);
    else
        spotGroup[0] = '\0';
}


static rc_t ProcessBAM(char const bamFile[], context_t *ctx, VDatabase *db,
                       Reference *ref, Sequence *seq, Alignment *align,
                       bool *had_alignments, bool *had_sequences)
{
    const BAM_File *bam;
    const BAM_Alignment *rec;
    KDataBuffer buf;
    KDataBuffer fragBuf;
    KDataBuffer cigBuf;
    rc_t rc;
    int32_t lastRefSeqId = -1;
    bool wasRenamed = false;
    size_t rsize;
    uint64_t keyId = 0;
    uint64_t reccount = 0;
    char spotGroup[512];
    size_t namelen;
    float progress = 0.0;
    unsigned warned = 0;
    long     fcountBoth=0;
    long     fcountOne=0;
    int skipRefSeqID = -1;
    int unmapRefSeqId = -1;
    uint64_t recordsRead = 0;
    uint64_t recordsProcessed = 0;
    uint64_t filterFlagConflictRecords=0; /*** counts number of conflicts between flags 0x400 and 0x200 ***/
#define MAX_WARNINGS_FLAG_CONFLICT 10000 /*** maximum errors to report ***/

    bool isColorSpace = false;
    bool isNotColorSpace = G.noColorSpace;
    char alignGroup[32];
    size_t alignGroupLen;
    AlignmentRecord data;
	KThread *bamread_thread = NULL;
    KDataBuffer seqBuffer;
    KDataBuffer qualBuffer;
    SequenceRecord srec;
    SequenceRecordStorage srecStorage;

    memset(&data, 0, sizeof(data));
    memset(&srec, 0, sizeof(srec));

    srec.ti             = srecStorage.ti;
    srec.readStart      = srecStorage.readStart;
    srec.readLen        = srecStorage.readLen;
    srec.orientation    = srecStorage.orientation;
    srec.is_bad         = srecStorage.is_bad;
    srec.alignmentCount = srecStorage.alignmentCount;
    srec.aligned        = srecStorage.aligned;
    srec.cskey          = srecStorage. cskey;

    rc = OpenBAM(&bam, db, bamFile);
    if (rc) return rc;
    if (!G.noVerifyReferences && ref != NULL) {
        rc = VerifyReferences(bam, ref);
        if (G.onlyVerifyReferences) {
            BAM_FileRelease(bam);
            return rc;
        }
    }
    if (ctx->keyToID.key2id_max == 0) {
        uint32_t rgcount;
        unsigned rgi;
        
        BAM_FileGetReadGroupCount(bam, &rgcount);
        if (rgcount > (sizeof(ctx->keyToID.key2id)/sizeof(ctx->keyToID.key2id[0]) - 1))
            ctx->keyToID.key2id_max = 1;
        else
            ctx->keyToID.key2id_max = sizeof(ctx->keyToID.key2id)/sizeof(ctx->keyToID.key2id[0]);

        for (rgi = 0; rgi != rgcount; ++rgi) {
            BAMReadGroup const *rg;

            BAM_FileGetReadGroup(bam, rgi, &rg);
            if (rg && rg->platform && platform_cmp(rg->platform, "CAPILLARY")) {
                G.hasTI = true;
                break;
            }
        }
    }

    rc = KDataBufferMake(&cigBuf, 32, 0);
    if (rc)
        return rc;

    rc = KDataBufferMake(&fragBuf, 8, 1024);
    if (rc)
        return rc;

    rc = KDataBufferMake(&buf, 16, 0);
    if (rc)
        return rc;

    rc = KDataBufferMake(&seqBuffer, 8, 4096);
    if (rc)
        return rc;

    rc = KDataBufferMake(&qualBuffer, 8, 4096);
    if (rc)
        return rc;

    if (rc == 0) {
        (void)PLOGMSG(klogInfo, (klogInfo, "Loading '$(file)'", "file=%s", bamFile));
    }

	TimeoutInit(&bamq_tm,10000);
	rc = KQueueMake (&bamq,4096);
	if(rc) return rc;
	rc = KThreadMake(&bamread_thread, run_bamread_thread, (void*)bam);
	if (rc) return rc;

    while (rc == 0 && (rc = Quitting()) == 0) {
        bool aligned;
        uint32_t readlen;
        uint16_t flags;
        int64_t rpos=0;
        char *seqDNA;
        const BAMRefSeq *refSeq;
        ctx_value_t *value;
        bool wasInserted;
        int32_t refSeqId=-1;
        uint8_t *qual;
        bool mated;
        const char *name;
        char cskey = 0;
        bool originally_aligned;
        bool isPrimary;
        uint32_t opCount;
        bool hasCG = false;
        uint64_t ti = 0;
        uint32_t csSeqLen = 0;
        int lpad = 0;
        int rpad = 0;
        bool hardclipped = false;
        bool revcmp = false;
        char const *BX = NULL;
        unsigned readNo = 0;
        bool wasPromoted = false;

        for ( ; ; ) {
            rc = KQueuePop(bamq, (void **)&rec, &bamq_tm);
            if (rc == 0) break;
            if ((int)GetRCObject(rc) == rcTimeout)
                rc = 0;
            else {
                rc_t rc2 = 0;
                if ((int)GetRCObject(rc) == rcData && (int)GetRCState(rc) == rcDone)
                    (void)LOGMSG(klogDebug, "KQueuePop Done");
                else
                    (void)PLOGERR(klogWarn, (klogWarn, rc, "KQueuePop Error", NULL));
                KThreadWait(bamread_thread, &rc2);
                if (rc2 != 0)
                    rc = rc2;
                KThreadRelease(bamread_thread);
                bamread_thread = NULL;
                break;
            }
        }

        if (rc) {
            if (   (GetRCModule(rc) == rcCont && (int)GetRCObject(rc) == rcData && GetRCState(rc) == rcDone)
                || (GetRCModule(rc) == rcAlign && GetRCObject(rc) == rcRow && GetRCState(rc) == rcNotFound))
            {
                (void)PLOGMSG(klogInfo, (klogInfo, "EOF '$(file)'; processed $(proc)", "file=%s,read=%lu,proc=%lu", bamFile, (unsigned long)recordsRead, (unsigned long)recordsProcessed));
                rc = 0;
            }
            else if (GetRCModule(rc) == rcAlign && GetRCObject(rc) == rcRow && GetRCState(rc) == rcEmpty) {
                ++recordsRead;
                (void)PLOGERR(klogWarn, (klogWarn, rc, "File '$(file)'; record $(recno)", "file=%s,recno=%lu", bamFile, recordsRead));
                rc = CheckLimitAndLogError();
                goto LOOP_END;
            }
            else {
                (void)PLOGERR(klogInfo, (klogInfo, rc, "Error '$(file)'; read $(read); processed $(proc)", "file=%s,read=%lu,proc=%lu", bamFile, (unsigned long)recordsRead, (unsigned long)recordsProcessed));
            }
            break;
        }
        ++recordsRead;
        
        BAM_AlignmentGetReadName2(rec, &name, &namelen);

		keyId = rec->keyId;
		wasInserted = rec->wasInserted;

<<<<<<< HEAD
=======
        rc = MMArrayGet(ctx->id2value, (void **)&value, keyId);
        if (rc) {
            (void)PLOGERR(klogErr, (klogErr, rc, "MMArrayGet: failed on id '$(id)'", "id=%u", keyId));
            goto LOOP_END;
        }

>>>>>>> 09581e96
        {
            float const new_value = BAM_FileGetProportionalPosition(bam) * 100.0;
            float const delta = new_value - progress;
            if (delta > 1.0) {
                KLoadProgressbar_Process(ctx->progress[0], delta, false);
                progress = new_value;
            }
        }

        BAM_AlignmentGetLinkageGroup(rec, &BX);

        if (!G.noColorSpace) {
            if (BAM_AlignmentHasColorSpace(rec)) {
                if (isNotColorSpace) {
MIXED_BASE_AND_COLOR:
                    rc = RC(rcApp, rcFile, rcReading, rcData, rcInconsistent);
                    (void)PLOGERR(klogErr, (klogErr, rc, "File '$(file)' contains base space and color space", "file=%s", bamFile));
                    goto LOOP_END;
                }
                /* COLORSPACE is disabled!
                 * ctx->isColorSpace = isColorSpace = true; */
            }
            else if (isColorSpace)
                goto MIXED_BASE_AND_COLOR;
            else
                isNotColorSpace = true;
        }
        BAM_AlignmentGetFlags(rec, &flags);

        originally_aligned = (flags & BAMFlags_SelfIsUnmapped) == 0;
        aligned = originally_aligned;

        mated = false;
        if (flags & BAMFlags_WasPaired) {
            if ((flags & BAMFlags_IsFirst) != 0)
                readNo |= 1;
            if ((flags & BAMFlags_IsSecond) != 0)
                readNo |= 2;
            switch (readNo) {
            case 1:
            case 2:
                mated = true;
                break;
            case 0:
                if ((warned & 1) == 0) {
                    (void)LOGMSG(klogWarn, "Spots without fragment info have been encountered");
                    warned |= 1;
                }
                UNFRAGMENT_MISSING_INFO;
                break;
            case 3:
                if ((warned & 2) == 0) {
                    (void)LOGMSG(klogWarn, "Spots with more than two fragments have been encountered");
                    warned |= 2;
                }
                UNFRAGMENT_TOO_MANY;
                break;
            }
        }
        if (!mated)
            readNo = 1;

        isPrimary = (flags & (BAMFlags_IsNotPrimary|BAMFlags_IsSupplemental)) == 0 ? true : false;
        if (G.deferSecondary && !isPrimary && aligned && CTX_VALUE_GET_P_ID(*value, readNo - 1) == 0) {
            /* promote to primary alignment */
            isPrimary = true;
            wasPromoted = true;
        }
        if (!isPrimary && G.noSecondary)
            goto LOOP_END;

        getSpotGroup(rec, spotGroup);

        rc = BAM_AlignmentCGReadLength(rec, &readlen);
        if (rc != 0 && GetRCState(rc) != rcNotFound) {
            (void)LOGERR(klogErr, rc, "Invalid CG data");
            goto LOOP_END;
        }
        if (rc == 0) {
            hasCG = true;
            BAM_AlignmentGetCigarCount(rec, &opCount);
            rc = KDataBufferResize(&cigBuf, opCount * 2 + 5);
            if (rc) {
                (void)LOGERR(klogErr, rc, "Failed to resize CIGAR buffer");
                goto LOOP_END;
            }
            rc = AlignmentRecordInit(&data, readlen);
            if (rc == 0)
                rc = KDataBufferResize(&buf, readlen);
            if (rc) {
                (void)LOGERR(klogErr, rc, "Failed to resize record buffer");
                goto LOOP_END;
            }

            seqDNA = buf.base;
            qual = (uint8_t *)&seqDNA[readlen];

            rc = BAM_AlignmentGetCGSeqQual(rec, seqDNA, qual);
            if (rc == 0) {
                rc = BAM_AlignmentGetCGCigar(rec, cigBuf.base, cigBuf.elem_count, &opCount);
            }
            if (rc) {
                (void)LOGERR(klogErr, rc, "Failed to read CG data");
                goto LOOP_END;
            }
            data.data.align_group.elements = 0;
            data.data.align_group.buffer = alignGroup;
            if (BAM_AlignmentGetCGAlignGroup(rec, alignGroup, sizeof(alignGroup), &alignGroupLen) == 0)
                data.data.align_group.elements = alignGroupLen;
        }
        else {
            uint32_t const *tmp;

            BAM_AlignmentGetReadLength(rec, &readlen);
            BAM_AlignmentGetRawCigar(rec, &tmp, &opCount);
            rc = KDataBufferResize(&cigBuf, opCount);
            assert(rc == 0);
            if (rc) {
                (void)LOGERR(klogErr, rc, "Failed to resize CIGAR buffer");
                goto LOOP_END;
            }
            memcpy(cigBuf.base, tmp, opCount * sizeof(uint32_t));

            hardclipped = isHardClipped(opCount, cigBuf.base);
            if (hardclipped) {
                if (isPrimary && !wasPromoted) {
                    /* when we promote a secondary to primary and it is hardclipped, we want to "fix" it */
                    if (!G.acceptHardClip) {
                        rc = RC(rcApp, rcFile, rcReading, rcConstraint, rcViolated);
                        (void)PLOGERR(klogErr, (klogErr, rc, "File '$(file)' contains hard clipped primary alignments", "file=%s", bamFile));
                        goto LOOP_END;
                    }
                }
                else if (!G.acceptHardClip) { /* convert to soft clip */
                    uint32_t *const cigar = cigBuf.base;
                    uint32_t const lOp = cigar[0];
                    uint32_t const rOp = cigar[opCount - 1];

                    lpad = (lOp & 0xF) == 5 ? (lOp >> 4) : 0;
                    rpad = (rOp & 0xF) == 5 ? (rOp >> 4) : 0;

                    if (lpad + rpad == 0) {
                        rc = RC(rcApp, rcFile, rcReading, rcData, rcInvalid);
                        (void)PLOGERR(klogErr, (klogErr, rc, "File '$(file)' contains invalid CIGAR", "file=%s", bamFile));
                        goto LOOP_END;
                    }
                    if (lpad != 0) {
                        uint32_t const new_lOp = (((uint32_t)lpad) << 4) | 4;
                        cigar[0] = new_lOp;
                    }
                    if (rpad != 0) {
                        uint32_t const new_rOp = (((uint32_t)rpad) << 4) | 4;
                        cigar[opCount - 1] = new_rOp;
                    }
                }
            }

            if (G.deferSecondary && !isPrimary) {
                /*** try to see if hard-clipped secondary alignment can be salvaged **/
                if (readlen + lpad + rpad < 256 && readlen + lpad + rpad < value->fragment_len[readNo - 1]) {
                    rc = KDataBufferResize(&cigBuf, opCount + 1);
                    assert(rc == 0);
                    if (rc) {
                        (void)LOGERR(klogErr, rc, "Failed to resize CIGAR buffer");
                        goto LOOP_END;
                    }
                    if (rpad > 0 && lpad == 0) {
                        uint32_t *const cigar = cigBuf.base;
                        lpad =  value->fragment_len[readNo - 1] - readlen - rpad;
                        memmove(cigar + 1, cigar, opCount * sizeof(*cigar));
                        cigar[0] = (uint32_t)((lpad << 4) | 4);
                    }
                    else {
                        uint32_t *const cigar = cigBuf.base;
                        rpad += value->fragment_len[readNo - 1] - readlen - lpad;
                        cigar[opCount] = (uint32_t)((rpad << 4) | 4);
                    }
                    opCount++;
                }
            }
            rc = AlignmentRecordInit(&data, readlen + lpad + rpad);
            assert(rc == 0);
            if (rc == 0)
                rc = KDataBufferResize(&buf, readlen + lpad + rpad);
            assert(rc == 0);
            if (rc) {
                (void)LOGERR(klogErr, rc, "Failed to resize record buffer");
                goto LOOP_END;
            }

            seqDNA = buf.base;
            qual = (uint8_t *)&seqDNA[(readlen | csSeqLen) + lpad + rpad];
            memset(seqDNA, 'N', (readlen | csSeqLen) + lpad + rpad);
            memset(qual, 0, (readlen | csSeqLen) + lpad + rpad);

            BAM_AlignmentGetSequence(rec, seqDNA + lpad);
            if (G.useQUAL) {
                uint8_t const *squal;

                BAM_AlignmentGetQuality(rec, &squal);
                memcpy(qual + lpad, squal, readlen);
            }
            else {
                uint8_t const *squal;
                uint8_t qoffset = 0;
                unsigned i;

                rc = BAM_AlignmentGetQuality2(rec, &squal, &qoffset);
                if (rc) {
                    (void)PLOGERR(klogErr, (klogErr, rc, "Spot '$(name)': length of original quality does not match sequence", "name=%s", name));
                    goto LOOP_END;
                }
                if (qoffset) {
                    for (i = 0; i != readlen; ++i)
                        qual[i + lpad] = squal[i] - qoffset;
                    QUAL_CHANGED_OQ;
                }
                else
                    memcpy(qual + lpad, squal, readlen);
            }
            readlen = readlen + lpad + rpad;
            data.data.align_group.elements = 0;
            data.data.align_group.buffer = alignGroup;
        }
        if (G.hasTI) {
            rc = BAM_AlignmentGetTI(rec, &ti);
            if (rc)
                ti = 0;
            rc = 0;
        }

        rc = KDataBufferResize(&seqBuffer, readlen);
        if (rc) {
            (void)LOGERR(klogErr, rc, "Failed to resize record buffer");
            goto LOOP_END;
        }
        rc = KDataBufferResize(&qualBuffer, readlen);
        if (rc) {
            (void)LOGERR(klogErr, rc, "Failed to resize record buffer");
            goto LOOP_END;
        }
        AR_REF_ORIENT(data) = (flags & BAMFlags_SelfIsReverse) == 0 ? false : true;

        rpos = -1;
        if (aligned) {
            BAM_AlignmentGetPosition(rec, &rpos);
            BAM_AlignmentGetRefSeqId(rec, &refSeqId);
            if (refSeqId != lastRefSeqId) {
                refSeq = NULL;
                BAM_FileGetRefSeqById(bam, refSeqId, &refSeq);
            }
        }

        revcmp = (isColorSpace && !aligned) ? false : AR_REF_ORIENT(data);
        (void)PLOGMSG(klogDebug, (klogDebug, "Read '$(name)' is $(or) at $(ref):$(pos)", "name=%s,or=%s,ref=%s,pos=%i", name, revcmp ? "reverse" : "forward", refSeq ? refSeq->name : "(none)", rpos));
        COPY_READ(seqBuffer.base, seqDNA, readlen, revcmp);
        COPY_QUAL(qualBuffer.base, qual, readlen, revcmp);

        AR_MAPQ(data) = GetMapQ(rec);
        if (!isPrimary && AR_MAPQ(data) < G.minMapQual)
            goto LOOP_END;

        if (aligned && align == NULL) {
            rc = RC(rcApp, rcFile, rcReading, rcData, rcInconsistent);
            (void)PLOGERR(klogErr, (klogErr, rc, "File '$(file)' contains aligned records", "file=%s", bamFile));
            goto LOOP_END;
        }
        while (aligned) {
            if (rpos >= 0 && refSeqId >= 0) {
                if (refSeqId == skipRefSeqID) {
                    DISCARD_SKIP_REFERENCE;
                    goto LOOP_END;
                }
                if (refSeqId == unmapRefSeqId) {
                    aligned = false;
                    UNALIGNED_UNALIGNED_REF;
                    break;
                }
                unmapRefSeqId = -1;
                if (refSeq == NULL) {
                    rc = SILENT_RC(rcApp, rcFile, rcReading, rcData, rcInconsistent);
                    (void)PLOGERR(klogWarn, (klogWarn, rc, "File '$(file)': Spot '$(name)' refers to an unknown Reference number $(refSeqId)", "file=%s,refSeqId=%i,name=%s", bamFile, (int)refSeqId, name));
                    rc = CheckLimitAndLogError();
                    DISCARD_UNKNOWN_REFERENCE;
                    goto LOOP_END;
                }
                else {
                    bool shouldUnmap = false;

                    if (G.refFilter && strcmp(G.refFilter, refSeq->name) != 0) {
                        (void)PLOGMSG(klogInfo, (klogInfo, "Skipping Reference '$(name)'", "name=%s", refSeq->name));
                        skipRefSeqID = refSeqId;
                        DISCARD_SKIP_REFERENCE;
                        goto LOOP_END;
                    }

                    rc = ReferenceSetFile(ref, refSeq->name, refSeq->length, refSeq->checksum, &shouldUnmap, &wasRenamed);
                    if (rc == 0) {
                        lastRefSeqId = refSeqId;
                        if (shouldUnmap) {
                            aligned = false;
                            unmapRefSeqId = refSeqId;
                            UNALIGNED_UNALIGNED_REF;
                        }
                        break;
                    }
                    if (GetRCObject(rc) == rcConstraint && GetRCState(rc) == rcViolated) {
                        int const level = G.limit2config ? klogWarn : klogErr;

                        (void)PLOGMSG(level, (level, "Could not find a Reference to match { name: '$(name)', length: $(rlen) }", "name=%s,rlen=%u", refSeq->name, (unsigned)refSeq->length));
                    }
                    else if (!G.limit2config)
                        (void)PLOGERR(klogErr, (klogErr, rc, "File '$(file)': Spot '$(sname)' refers to an unknown Reference '$(rname)'", "file=%s,rname=%s,sname=%s", bamFile, refSeq->name, name));
                    if (G.limit2config) {
                        rc = 0;
                        UNALIGNED_UNKNOWN_REF;
                    }
                    goto LOOP_END;
                }
            }
            else if (refSeqId < 0) {
                (void)PLOGMSG(klogWarn, (klogWarn, "Spot '$(name)' was marked aligned, but reference id = $(id) is invalid", "name=%.*s,id=%i", namelen, name, refSeqId));
                if ((rc = CheckLimitAndLogError()) != 0) goto LOOP_END;
                UNALIGNED_INVALID_REF;
            }
            else {
                (void)PLOGMSG(klogWarn, (klogWarn, "Spot '$(name)' was marked aligned, but reference position = $(pos) is invalid", "name=%.*s,pos=%i", namelen, name, rpos));
                if ((rc = CheckLimitAndLogError()) != 0) goto LOOP_END;
                UNALIGNED_INVALID_REF_POS;
            }

            aligned = false;
        }
        if (!aligned && (G.refFilter != NULL || G.limit2config)) {
            assert(!"this shouldn't happen");
            goto LOOP_END;
        }

        AR_KEY(data) = keyId;
        AR_READNO(data) = readNo;

        if (wasInserted) {
            if (G.mode == mode_Remap) {
                (void)PLOGERR(klogErr, (klogErr, rc = RC(rcApp, rcFile, rcReading, rcData, rcInconsistent),
                                         "Spot '$(name)' is a new spot, not a remapping",
                                         "name=%s", name));
                goto LOOP_END;
            }
            memset(value, 0, sizeof(*value));
            value->unmated = !mated;
            if (isPrimary || G.assembleWithSecondary || G.deferSecondary) {
                value->pcr_dup = (flags & BAMFlags_IsDuplicate) == 0 ? 0 : 1;
                value->platform = GetINSDCPlatform(bam, spotGroup);
                value->primary_is_set = 1;
            }
        }
        else if (isPrimary || G.assembleWithSecondary || G.deferSecondary) {
            int o_pcr_dup = value->pcr_dup;
            int const n_pcr_dup = (flags & BAMFlags_IsDuplicate) == 0 ? 0 : 1;

            if (!value->primary_is_set) {
                o_pcr_dup = n_pcr_dup;
                value->primary_is_set = 1;
            }

            value->pcr_dup = o_pcr_dup & n_pcr_dup;
            if (o_pcr_dup != (o_pcr_dup & n_pcr_dup)) {
                FLAG_CHANGED_PCR_DUP;
            }
            if (mated && value->unmated) {
                (void)PLOGERR(klogWarn, (klogWarn, SILENT_RC(rcApp, rcFile, rcReading, rcData, rcInconsistent),
                                         "Spot '$(name)', which was first seen without mate info, now has mate info",
                                         "name=%s", name));
                rc = CheckLimitAndLogError();
                DISCARD_BAD_FRAGMENT_INFO;
                goto LOOP_END;
            }
            else if (!mated && !value->unmated) {
                (void)PLOGERR(klogWarn, (klogWarn, SILENT_RC(rcApp, rcFile, rcReading, rcData, rcInconsistent),
                                         "Spot '$(name)', which was first seen with mate info, now has no mate info",
                                         "name=%s", name));
                rc = CheckLimitAndLogError();
                DISCARD_BAD_FRAGMENT_INFO;
                goto LOOP_END;
            }
        }
        if (isPrimary) {
            switch (readNo) {
            case 1:
                if (CTX_VALUE_GET_P_ID(*value, 0) != 0) {
                    isPrimary = false;
                    FLAG_CHANGED_PRIMARY_DUP;
                }
                else if (aligned && value->unaligned_1) {
                    (void)PLOGMSG(klogWarn, (klogWarn, "Read 1 of spot '$(name)', which was unmapped, is now being mapped at position $(pos) on reference '$(ref)'; this alignment will be considered as secondary", "name=%s,ref=%s,pos=%u", name, refSeq->name, rpos));
                    isPrimary = false;
                    FLAG_CHANGED_WAS_UNALIGNED;
                }
                break;
            case 2:
                if (CTX_VALUE_GET_P_ID(*value, 1) != 0) {
                    isPrimary = false;
                    FLAG_CHANGED_PRIMARY_DUP;
                }
                else if (aligned && value->unaligned_2) {
                    (void)PLOGMSG(klogWarn, (klogWarn, "Read 2 of spot '$(name)', which was unmapped, is now being mapped at position $(pos) on reference '$(ref)'; this alignment will be considered as secondary", "name=%s,ref=%s,pos=%u", name, refSeq->name, rpos));
                    isPrimary = false;
                    FLAG_CHANGED_WAS_UNALIGNED;
                }
                break;
            default:
                break;
            }
        }
        if (hardclipped) {
            value->hardclipped = 1;
        }
#if 0 /** EY TO REVIEW **/
        if (!isPrimary && value->hardclipped) {
            DISCARD_HARDCLIP_SECONDARY;
            goto LOOP_END;
        }
#endif

        ++recordsProcessed;

        data.isPrimary = isPrimary;
        if (aligned) {
            uint32_t matches = 0;
            uint32_t misses = 0;
            uint8_t rna_orient = ' ';

            FixOverhangingAlignment(&cigBuf, &opCount, rpos, refSeq->length, readlen);
            BAM_AlignmentGetRNAStrand(rec, &rna_orient);
            {
                int const intronType = rna_orient == '+' ? NCBI_align_ro_intron_plus :
                                       rna_orient == '-' ? NCBI_align_ro_intron_minus :
                                                   hasCG ? NCBI_align_ro_complete_genomics :
                                                           NCBI_align_ro_intron_unknown;
                rc = ReferenceRead(ref, &data, rpos, cigBuf.base, opCount, seqDNA, readlen, intronType, &matches, &misses);
            }
            if (rc == 0) {
                int const i = readNo - 1;
                int const clipped_rl = readlen < 255 ? readlen : 255;
                if (i >= 0 && i < 2) {
                    int const rl = value->fragment_len[i];

                    if (rl == 0)
                        value->fragment_len[i] = clipped_rl;
                    else if (rl != clipped_rl) {
                        if (isPrimary) {
                            rc = RC(rcApp, rcFile, rcReading, rcConstraint, rcViolated);
                            (void)PLOGERR(klogErr, (klogErr, rc, "Primary alignment for '$(name)' has different length ($(len)) than previously recorded secondary alignment. Try to defer secondary alignment processing.",
                                                    "name=%s,len=%d", name, readlen));
                        }
                        else {
                            rc = SILENT_RC(rcApp, rcFile, rcReading, rcConstraint, rcViolated);
                            (void)PLOGERR(klogWarn, (klogWarn, rc, "Secondary alignment for '$(name)' has different length ($(len)) than previously recorded primary alignment; discarding secondary alignment.",
                                                     "name=%s,len=%d", name, readlen));
                            DISCARD_BAD_SECONDARY;
                            rc = CheckLimitAndLogError();
                        }
                        goto LOOP_END;
                    }
                }
            }
            if (rc == 0 && (matches < G.minMatchCount || (matches == 0 && !G.acceptNoMatch))) {
                if (isPrimary) {
                    if (misses > matches) {
                        RecordNoMatch(name, refSeq->name, rpos);
                        rc = LogNoMatch(name, refSeq->name, (unsigned)rpos, (unsigned)matches);
                        if (rc)
                            goto LOOP_END;
                    }
                }
                else {
                    (void)PLOGMSG(klogWarn, (klogWarn, "Spot '$(name)' contains too few ($(count)) matching bases to reference '$(ref)' at $(pos); discarding secondary alignment",
                                             "name=%s,ref=%s,pos=%u,count=%u", name, refSeq->name, (unsigned)rpos, (unsigned)matches));
                    DISCARD_BAD_SECONDARY;
                    rc = 0;
                    goto LOOP_END;
                }
            }
            if (rc) {
                aligned = false;

                if (((int)GetRCObject(rc)) == ((int)rcData) && GetRCState(rc) == rcNotAvailable) {
                    /* because of code above converting hard clips to soft clips, this should be unreachable */
                    abort();
                }
                else if (((int)GetRCObject(rc)) == ((int)rcData)) {
                    UNALIGNED_INVALID_INFO;
                    (void)PLOGERR(klogWarn, (klogWarn, rc, "Spot '$(name)': bad alignment to reference '$(ref)' at $(pos)", "name=%s,ref=%s,pos=%u", name, refSeq->name, rpos));
                    /* Data errors may get reset; alignment will be unmapped at any rate */
                    rc = CheckLimitAndLogError();
                }
                else {
                    UNALIGNED_INVALID_REF_POS;
                    (void)PLOGERR(klogWarn, (klogWarn, rc, "Spot '$(name)': error reading reference '$(ref)' at $(pos)", "name=%s,ref=%s,pos=%u", name, refSeq->name, rpos));
                    rc = CheckLimitAndLogError();
                }
                if (rc) goto LOOP_END;
            }
        }

        if (!aligned && isPrimary) {
            switch (readNo) {
            case 1:
                value->unaligned_1 = 1;
                break;
            case 2:
                value->unaligned_2 = 1;
                break;
            default:
                break;
            }
        }
        if (isPrimary) {
            switch (readNo) {
            case 1:
                if (CTX_VALUE_GET_P_ID(*value, 0) == 0 && aligned) {
                    data.alignId = ++ctx->primaryId;
                    CTX_VALUE_SET_P_ID(*value, 0, data.alignId);
                }
                break;
            case 2:
                if (CTX_VALUE_GET_P_ID(*value, 1) == 0 && aligned) {
                    data.alignId = ++ctx->primaryId;
                    CTX_VALUE_SET_P_ID(*value, 1, data.alignId);
                }
                break;
            default:
                break;
            }
        }
        if (G.mode == mode_Archive)
            goto WRITE_SEQUENCE;
        else
            goto WRITE_ALIGNMENT;
        if (0) {
WRITE_SEQUENCE:
            if (mated) {
                int64_t const spotId = CTX_VALUE_GET_S_ID(*value);
                uint32_t const fragmentId = value->fragmentId;
                bool const spotHasBeenWritten = (spotId != 0);
                bool const spotHasFragmentInfo = (fragmentId != 0);
                bool const spotIsFirstSeen = (spotHasBeenWritten || spotHasFragmentInfo) ? false : true;
                
                if (spotHasBeenWritten) {
                    /* do nothing */
                }
                else if (spotIsFirstSeen) {
                    /* start spot assembly */
                    unsigned sz;
                    FragmentInfo fi;
                    int32_t mate_refSeqId = -1;
                    int64_t pnext = 0;

                    if (!isPrimary) {
                        if ( (!G.assembleWithSecondary || hardclipped) && !G.deferSecondary ) { 
                            goto WRITE_ALIGNMENT;
                        }
                        (void)PLOGMSG(klogDebug, (klogDebug, "Spot '$(name)' (id $(id)) is being constructed from secondary alignment information", "id=%lx,name=%s", keyId, name));
                    }
                    memset(&fi, 0, sizeof(fi));

                    fi.aligned = isPrimary ? aligned : 0;
                    fi.ti = ti;
                    fi.orientation = AR_REF_ORIENT(data);
                    fi.otherReadNo = readNo;
                    fi.sglen = strlen(spotGroup);
                    fi.lglen = BX ? strlen(BX) : 0;
                    fi.readlen = readlen;
                    fi.cskey = cskey;
                    fi.is_bad = (flags & BAMFlags_IsLowQuality) != 0;
                    sz = sizeof(fi) + 2*fi.readlen + fi.sglen + fi.lglen;
                    if (align) {
                        BAM_AlignmentGetMateRefSeqId(rec, &mate_refSeqId);
                        BAM_AlignmentGetMatePosition(rec, &pnext);
                    }
                    if(align && mate_refSeqId == refSeqId && pnext > 0 && pnext!=rpos /*** weird case in some bams**/){
                        rc = MemBankAlloc(ctx->frags, &value->fragmentId, sz, 0, false);
                        fcountBoth++;
                    } else {
                        rc = MemBankAlloc(ctx->frags, &value->fragmentId, sz, 0, true);
                        fcountOne++;
                    }
                    if (rc) {
                        (void)LOGERR(klogErr, rc, "KMemBankAlloc failed");
                        goto LOOP_END;
                    }
                    /*printf("IN:%10d\tcnt2=%ld\tcnt1=%ld\n",value->fragmentId,fcountBoth,fcountOne);*/
                    
                    rc = KDataBufferResize(&fragBuf, sz);
                    if (rc) {
                        (void)LOGERR(klogErr, rc, "Failed to resize fragment buffer");
                        goto LOOP_END;
                    }
                    {{
                        uint8_t *dst = (uint8_t*) fragBuf.base;
                        
                        memcpy(dst,&fi,sizeof(fi));
                        dst += sizeof(fi);
                        memcpy(dst, seqBuffer.base, readlen);
                        dst += readlen;
                        memcpy(dst, qualBuffer.base, readlen);
                        dst += fi.readlen;
                        memcpy(dst,spotGroup,fi.sglen);
                        dst += fi.sglen;
                        memcpy(dst, BX, fi.lglen);
                    }}
                    rc = MemBankWrite(ctx->frags, value->fragmentId, 0, fragBuf.base, sz, &rsize);
                    if (rc) {
                        (void)PLOGERR(klogErr, (klogErr, rc, "KMemBankWrite failed writing fragment $(id)", "id=%u", value->fragmentId));
                        goto LOOP_END;
                    }
                    if (revcmp) {
                        QUAL_CHANGED_REVERSED;
                        SEQ__CHANGED_REV_COMP;
                    }
                }
                else if (spotHasFragmentInfo) {
                    /* continue spot assembly */
                    FragmentInfo *fip;
                    {
                        size_t size1;
                        size_t size2;
                        
                        rc = MemBankSize(ctx->frags, fragmentId, &size1);
                        if (rc) {
                            (void)PLOGERR(klogErr, (klogErr, rc, "KMemBankSize failed on fragment $(id)", "id=%u", fragmentId));
                            goto LOOP_END;
                        }
                        
                        rc = KDataBufferResize(&fragBuf, size1);
                        fip = (FragmentInfo *)fragBuf.base;
                        if (rc) {
                            (void)PLOGERR(klogErr, (klogErr, rc, "Failed to resize fragment buffer", ""));
                            goto LOOP_END;
                        }
                        
                        rc = MemBankRead(ctx->frags, fragmentId, 0, fragBuf.base, size1, &size2);
                        if (rc) {
                            (void)PLOGERR(klogErr, (klogErr, rc, "KMemBankRead failed on fragment $(id)", "id=%u", fragmentId));
                            goto LOOP_END;
                        }
                        assert(size1 == size2);
                    }
                    if (readNo == fip->otherReadNo) {
                        /* is a repeat of the same read; do nothing */
                    }
                    else {
                        /* mate found; finish spot assembly */
                        unsigned read1 = 0;
                        unsigned read2 = 1;
                        uint8_t  *src  = (uint8_t*) fip + sizeof(*fip);
                        
                        if (!isPrimary) {
                            if ((!G.assembleWithSecondary || hardclipped) && !G.deferSecondary ) {
                                goto WRITE_ALIGNMENT;
                            }
                            (void)PLOGMSG(klogDebug, (klogDebug, "Spot '$(name)' (id $(id)) is being constructed from secondary alignment information", "id=%lx,name=%s", keyId, name));
                        }
                        rc = KDataBufferResize(&seqBuffer, readlen + fip->readlen);
                        if (rc) {
                            (void)LOGERR(klogErr, rc, "Failed to resize record buffer");
                            goto LOOP_END;
                        }
                        rc = KDataBufferResize(&qualBuffer, readlen + fip->readlen);
                        if (rc) {
                            (void)LOGERR(klogErr, rc, "Failed to resize record buffer");
                            goto LOOP_END;
                        }
                        if (readNo < fip->otherReadNo) {
                            read1 = 1;
                            read2 = 0;
                        }

                        memset(&srecStorage, 0, sizeof(srecStorage));
                        srec.numreads = 2;
                        srec.readLen[read1] = fip->readlen;
                        srec.readLen[read2] = readlen;
                        srec.readStart[1] = srec.readLen[0];
                        {
                            char const *const s1 = (void *)src;
                            char const *const s2 = seqBuffer.base;
                            char *const d = seqBuffer.base;
                            char *const d1 = d + srec.readStart[read1];
                            char *const d2 = d + srec.readStart[read2];

                            srec.seq = seqBuffer.base;
                            if (d2 != s2) {
                                memcpy(d2, s2, readlen);
                            }
                            memcpy(d1, s1, fip->readlen);
                            src += fip->readlen;
                        }
                        {
                            char const *const s1 = (void *)src;
                            char const *const s2 = qualBuffer.base;
                            char *const d = qualBuffer.base;
                            char *const d1 = d + srec.readStart[read1];
                            char *const d2 = d + srec.readStart[read2];

                            srec.qual = qualBuffer.base;
                            if (d2 != s2) {
                                memcpy(d2, s2, readlen);
                            }
                            memcpy(d1, s1, fip->readlen);
                            src += fip->readlen;
                        }

                        srec.ti[read1] = fip->ti;
                        srec.ti[read2] = ti;

                        srec.aligned[read1] = fip->aligned;
                        srec.aligned[read2] = isPrimary ? aligned : 0;

                        srec.is_bad[read1] = fip->is_bad;
                        srec.is_bad[read2] = (flags & BAMFlags_IsLowQuality) != 0;

                        srec.orientation[read1] = fip->orientation;
                        srec.orientation[read2] = AR_REF_ORIENT(data);

                        srec.cskey[read1] = fip->cskey;
                        srec.cskey[read2] = cskey;

                        srec.keyId = keyId;

                        srec.spotGroup = spotGroup;
                        srec.spotGroupLen = strlen(spotGroup);

                        srec.linkageGroup = BX;
                        srec.linkageGroupLen = BX ? strlen(BX) : 0;

                        srec.seq = seqBuffer.base;
                        srec.qual = qualBuffer.base;

                        rc = SequenceWriteRecord(seq, &srec, isColorSpace, value->pcr_dup, value->platform);
                        if (rc) {
                            (void)LOGERR(klogErr, rc, "SequenceWriteRecord failed");
                            goto LOOP_END;
                        }
                        CTX_VALUE_SET_S_ID(*value, ++ctx->spotId);
                        if(fragmentId & 1){
                            fcountOne--;
                        } else {
                            fcountBoth--;
                        }
                        /*	printf("OUT:%9d\tcnt2=%ld\tcnt1=%ld\n",fragmentId,fcountBoth,fcountOne);*/
                        rc = MemBankFree(ctx->frags, fragmentId);
                        if (rc) {
                            (void)PLOGERR(klogErr, (klogErr, rc, "KMemBankFree failed on fragment $(id)", "id=%u", fragmentId));
                            goto LOOP_END;
                        }
                        value->fragmentId = 0;
                        if (revcmp) {
                            QUAL_CHANGED_REVERSED;
                            SEQ__CHANGED_REV_COMP;
                        }
                        if (value->pcr_dup && (srec.is_bad[0] || srec.is_bad[1])) {
                            FLAG_CHANGED_400_AND_200;
                            filterFlagConflictRecords++;
                            if (filterFlagConflictRecords < MAX_WARNINGS_FLAG_CONFLICT) {
                                (void)PLOGMSG(klogWarn, (klogWarn, "Spot '$(name)': both 0x400 and 0x200 flag bits set, only 0x400 will be saved", "name=%s", name));
                            }
                            else if (filterFlagConflictRecords == MAX_WARNINGS_FLAG_CONFLICT) {
                                (void)PLOGMSG(klogWarn, (klogWarn, "Last reported warning: Spot '$(name)': both 0x400 and 0x200 flag bits set, only 0x400 will be saved", "name=%s", name));
                            }
                        }
                    }
                }
                else {
                    (void)PLOGMSG(klogErr, (klogErr, "Spot '$(name)' has caused the loader to enter an illogical state", "name=%s", name));
                    assert("this should never happen");
                }
            }
            else if (CTX_VALUE_GET_S_ID(*value) == 0) {
                /* new unmated fragment - no spot assembly */
                if (!isPrimary) {
                    if ((!G.assembleWithSecondary || hardclipped) && !G.deferSecondary ) {
                        goto WRITE_ALIGNMENT;
                    }
                    (void)PLOGMSG(klogDebug, (klogDebug, "Spot '$(name)' (id $(id)) is being constructed from secondary alignment information", "id=%lx,name=%s", keyId, name));
                }
                memset(&srecStorage, 0, sizeof(srecStorage));
                srec.numreads = 1;

                srec.readLen[0] = readlen;
                srec.ti[0] = ti;
                srec.aligned[0] = isPrimary ? aligned : 0;
                srec.is_bad[0] = (flags & BAMFlags_IsLowQuality) != 0;
                srec.orientation[0] = AR_REF_ORIENT(data);
                srec.cskey[0] = cskey;

                srec.keyId = keyId;

                srec.spotGroup = spotGroup;
                srec.spotGroupLen = strlen(spotGroup);

                srec.linkageGroup = BX;
                srec.linkageGroupLen = BX ? strlen(BX) : 0;

                srec.seq = seqBuffer.base;
                srec.qual = qualBuffer.base;

                rc = SequenceWriteRecord(seq, &srec, isColorSpace, value->pcr_dup, value->platform);
                if (rc) {
                    (void)PLOGERR(klogErr, (klogErr, rc, "SequenceWriteRecord failed", ""));
                    goto LOOP_END;
                }
                CTX_VALUE_SET_S_ID(*value, ++ctx->spotId);
                value->fragmentId = 0;
                if (value->pcr_dup && srec.is_bad[0]) {
                    FLAG_CHANGED_400_AND_200;
                    filterFlagConflictRecords++;
                    if (filterFlagConflictRecords < MAX_WARNINGS_FLAG_CONFLICT) {
                        (void)PLOGMSG(klogWarn, (klogWarn, "Spot '$(name)': both 0x400 and 0x200 flag bits set, only 0x400 will be saved", "name=%s", name));
                    }
                    else if (filterFlagConflictRecords == MAX_WARNINGS_FLAG_CONFLICT) {
                        (void)PLOGMSG(klogWarn, (klogWarn, "Last reported warning: Spot '$(name)': both 0x400 and 0x200 flag bits set, only 0x400 will be saved", "name=%s", name));
                    }
                }
                if (revcmp) {
                    QUAL_CHANGED_REVERSED;
                    SEQ__CHANGED_REV_COMP;
                }
            }
        }
WRITE_ALIGNMENT:
        if (aligned) {
            if (mated && !isPrimary) {
                int32_t bam_mrid;
                int64_t mpos;
                int64_t mrid = 0;
                int64_t tlen;

                BAM_AlignmentGetMatePosition(rec, &mpos);
                BAM_AlignmentGetMateRefSeqId(rec, &bam_mrid);
                BAM_AlignmentGetInsertSize(rec, &tlen);

                if (mpos >= 0 && bam_mrid >= 0 && tlen != 0) {
                    BAMRefSeq const *mref;

                    BAM_FileGetRefSeq(bam, bam_mrid, &mref);
                    if (mref) {
                        rc_t rc_temp = ReferenceGet1stRow(ref, &mrid, mref->name);
                        if (rc_temp == 0) {
                            data.mate_ref_pos = mpos;
                            data.template_len = tlen;
                            data.mate_ref_orientation = (flags & BAMFlags_MateIsReverse) ? 1 : 0;
                        }
                        else {
                            (void)PLOGERR(klogWarn, (klogWarn, rc_temp, "Failed to get refID for $(name)", "name=%s", mref->name));
                            MATE_INFO_LOST_UNKNOWN_REF;
                        }
                        data.mate_ref_id = mrid;
                    }
                    else {
                        MATE_INFO_LOST_INVALID;
                    }
                }
                else if (mpos >= 0 || bam_mrid >= 0 || tlen != 0) {
                    MATE_INFO_LOST_MISSING;
                }
            }

            if (wasRenamed) {
                RENAMED_REFERENCE;
            }
            if (value->alignmentCount[readNo - 1] < 254)
                ++value->alignmentCount[readNo - 1];
            ++ctx->alignCount;

            assert(keyId >> 32 < ctx->keyToID.key2id_count);
            assert((uint32_t)keyId < ctx->keyToID.idCount[keyId >> 32]);

            if (BX) {
                AR_LINKAGE_GROUP(data).elements = strlen(BX);
                AR_LINKAGE_GROUP(data).buffer = BX;
            }

            rc = AlignmentWriteRecord(align, &data);
            if (rc == 0) {
                if (!isPrimary)
                    data.alignId = ++ctx->secondId;

                rc = ReferenceAddAlignId(ref, data.alignId, isPrimary);
                if (rc) {
                    (void)PLOGERR(klogErr, (klogErr, rc, "ReferenceAddAlignId failed", ""));
                }
                else {
                    *had_alignments = true;
                }
            }
            else {
                (void)PLOGERR(klogErr, (klogErr, rc, "AlignmentWriteRecord failed", ""));
            }
        }
        /**************************************************************/

    LOOP_END:
        BAM_AlignmentRelease(rec);
        ++reccount;
        if (G.maxAlignCount > 0 && reccount >= G.maxAlignCount)
            break;
        if (rc == 0)
            *had_sequences = true;
    }
    if (filterFlagConflictRecords > 0) {
        (void)PLOGMSG(klogWarn, (klogWarn, "$(cnt1) out of $(cnt2) records contained warning : both 0x400 and 0x200 flag bits set, only 0x400 will be saved", "cnt1=%lu,cnt2=%lu", filterFlagConflictRecords,recordsProcessed));
    }
    if (rc == 0 && recordsProcessed == 0) {
        (void)LOGMSG(klogWarn, (G.limit2config || G.refFilter != NULL) ?
                     "All records from the file were filtered out" :
                     "The file contained no records that were processed.");
        rc = RC(rcAlign, rcFile, rcReading, rcData, rcEmpty);
    }

	KQueueSeal(bamq);
	KQueueRelease(bamq); bamq=NULL;
	if(bamread_thread) {
		rc_t rc1;
		KThreadWait(bamread_thread,&rc1);
		if(rc == 0){
			rc=rc1;
		}
		KThreadRelease(bamread_thread);
	}

    BAM_FileRelease(bam);
    MMArrayLock(ctx->id2value);
    KDataBufferWhack(&buf);
    KDataBufferWhack(&fragBuf);
    KDataBufferWhack(&cigBuf);
    KDataBufferWhack(&data.buffer);
    return rc;
}

static rc_t WriteSoloFragments(context_t *ctx, Sequence *seq)
{
    uint32_t i;
    unsigned j;
    uint64_t idCount = 0;
    rc_t rc;
    KDataBuffer fragBuf;
    SequenceRecordStorage srecStorage;
    SequenceRecord srec;

    ++ctx->pass;
    memset(&srec, 0, sizeof(srec));

    srec.ti             = srecStorage.ti;
    srec.readStart      = srecStorage.readStart;
    srec.readLen        = srecStorage.readLen;
    srec.orientation    = srecStorage.orientation;
    srec.is_bad         = srecStorage.is_bad;
    srec.alignmentCount = srecStorage.alignmentCount;
    srec.aligned        = srecStorage.aligned;
    srec.cskey          = srecStorage. cskey;

    rc = KDataBufferMake(&fragBuf, 8, 0);
    if (rc) {
        (void)LOGERR(klogErr, rc, "KDataBufferMake failed");
        return rc;
    }
    for (idCount = 0, j = 0; j < ctx->keyToID.key2id_count; ++j) {
        idCount += ctx->keyToID.idCount[j];
    }
    KLoadProgressbar_Append(ctx->progress[ctx->pass - 1], idCount);

    for (idCount = 0, j = 0; j < ctx->keyToID.key2id_count; ++j) {
        for (i = 0; i != ctx->keyToID.idCount[j]; ++i, ++idCount) {
            uint64_t const keyId = ((uint64_t)j << 32) | i;
            ctx_value_t *value;
            size_t rsize;
            size_t sz;
            char const *src;
            FragmentInfo const *fip;

            rc = MMArrayGet(ctx->id2value, (void **)&value, keyId);
            if (rc)
                break;
            KLoadProgressbar_Process(ctx->progress[ctx->pass - 1], 1, false);
            if (value->fragmentId == 0)
                continue;

            rc = MemBankSize(ctx->frags, value->fragmentId, &sz);
            if (rc) {
                (void)LOGERR(klogErr, rc, "KMemBankSize failed");
                break;
            }
            rc = KDataBufferResize(&fragBuf, (size_t)sz);
            if (rc) {
                (void)LOGERR(klogErr, rc, "KDataBufferResize failed");
                break;
            }
            rc = MemBankRead(ctx->frags, value->fragmentId, 0, fragBuf.base, sz, &rsize);
            if (rc) {
                (void)LOGERR(klogErr, rc, "KMemBankRead failed");
                break;
            }
            assert( rsize == sz );

            fip = fragBuf.base;
            src = (char const *)&fip[1];

            memset(&srecStorage, 0, sizeof(srecStorage));
            if (value->unmated) {
                srec.numreads = 1;
                srec.readLen[0] = fip->readlen;
                srec.ti[0] = fip->ti;
                srec.aligned[0] = fip->aligned;
                srec.is_bad[0] = fip->is_bad;
                srec.orientation[0] = fip->orientation;
                srec.cskey[0] = fip->cskey;
            }
            else {
                unsigned const read = ((fip->aligned && CTX_VALUE_GET_P_ID(*value, 0) == 0) || value->unaligned_2) ? 1 : 0;

                srec.numreads = 2;
                srec.readLen[read] = fip->readlen;
                srec.readStart[1] = srec.readLen[0];
                srec.ti[read] = fip->ti;
                srec.aligned[read] = fip->aligned;
                srec.is_bad[read] = fip->is_bad;
                srec.orientation[read] = fip->orientation;
                srec.cskey[0] = srec.cskey[1] = 'N';
                srec.cskey[read] = fip->cskey;
            }
            srec.seq = (char *)src;
            srec.qual = (uint8_t *)(src + fip->readlen);
            srec.spotGroup = (char *)(src + 2 * fip->readlen);
            srec.spotGroupLen = fip->sglen;
            srec.linkageGroup = (char *)(src + 2 * fip->readlen * fip->sglen);
            srec.linkageGroupLen = fip->lglen;
            srec.keyId = keyId;
            rc = SequenceWriteRecord(seq, &srec, ctx->isColorSpace, value->pcr_dup, value->platform);
            if (rc) {
                (void)LOGERR(klogErr, rc, "SequenceWriteRecord failed");
                break;
            }
            /*rc = KMemBankFree(frags, id);*/
            CTX_VALUE_SET_S_ID(*value, ++ctx->spotId);
        }
    }
    MMArrayLock(ctx->id2value);
    KDataBufferWhack(&fragBuf);
    return rc;
}

static rc_t SequenceUpdateAlignInfo(context_t *ctx, Sequence *seq)
{
    rc_t rc = 0;
    uint64_t row;
    uint64_t keyId;

    ++ctx->pass;
    KLoadProgressbar_Append(ctx->progress[ctx->pass - 1], ctx->spotId + 1);

    for (row = 1; row <= ctx->spotId; ++row) {
        ctx_value_t *value;

        rc = SequenceReadKey(seq, row, &keyId);
        if (rc) {
            (void)PLOGERR(klogErr, (klogErr, rc, "Failed to get key for row $(row)", "row=%u", (unsigned)row));
            break;
        }
        rc = MMArrayGet(ctx->id2value, (void **)&value, keyId);
        if (rc) {
            (void)PLOGERR(klogErr, (klogErr, rc, "Failed to read info for row $(row), index $(idx)", "row=%u,idx=%u", (unsigned)row, (unsigned)keyId));
            break;
        }
        if (G.mode == mode_Remap) {
            CTX_VALUE_SET_S_ID(*value, row);
        }
        if (row != CTX_VALUE_GET_S_ID(*value)) {
            rc = RC(rcApp, rcTable, rcWriting, rcData, rcUnexpected);
            (void)PLOGMSG(klogErr, (klogErr, "Unexpected spot id $(spotId) for row $(row), index $(idx)", "spotId=%u,row=%u,idx=%u", (unsigned)CTX_VALUE_GET_S_ID(*value), (unsigned)row, (unsigned)keyId));
            break;
        }
        {{
            int64_t primaryId[2];
            int const logLevel = klogWarn; /*G.assembleWithSecondary ? klogWarn : klogErr;*/

            primaryId[0] = CTX_VALUE_GET_P_ID(*value, 0);
            primaryId[1] = CTX_VALUE_GET_P_ID(*value, 1);

            if (primaryId[0] == 0 && value->alignmentCount[0] != 0) {
                rc = RC(rcApp, rcTable, rcWriting, rcConstraint, rcViolated);
                (void)PLOGERR(logLevel, (logLevel, rc, "Spot id $(id) read 1 never had a primary alignment", "id=%lx", keyId));
            }
            if (!value->unmated && primaryId[1] == 0 && value->alignmentCount[1] != 0) {
                rc = RC(rcApp, rcTable, rcWriting, rcConstraint, rcViolated);
                (void)PLOGERR(logLevel, (logLevel, rc, "Spot id $(id) read 2 never had a primary alignment", "id=%lx", keyId));
            }
            if (rc != 0 && logLevel == klogErr)
                break;

            rc = SequenceUpdateAlignData(seq, row, value->unmated ? 1 : 2,
                                         primaryId,
                                         value->alignmentCount);
        }}
        if (rc) {
            (void)LOGERR(klogErr, rc, "Failed updating Alignment data in sequence table");
            break;
        }
        KLoadProgressbar_Process(ctx->progress[ctx->pass - 1], 1, false);
    }
    MMArrayLock(ctx->id2value);
    return rc;
}

static rc_t AlignmentUpdateSpotInfo(context_t *ctx, Alignment *align)
{
    rc_t rc;
    uint64_t keyId;

    ++ctx->pass;

    KLoadProgressbar_Append(ctx->progress[ctx->pass - 1], ctx->alignCount);

    rc = AlignmentStartUpdatingSpotIds(align);
    while (rc == 0 && (rc = Quitting()) == 0) {
        ctx_value_t *value;

        rc = AlignmentGetSpotKey(align, &keyId);
        if (rc) {
            if (GetRCObject(rc) == rcRow && GetRCState(rc) == rcNotFound)
                rc = 0;
            break;
        }
        assert(keyId >> 32 < ctx->keyToID.key2id_count);
        assert((uint32_t)keyId < ctx->keyToID.idCount[keyId >> 32]);
        rc = MMArrayGet(ctx->id2value, (void **)&value, keyId);
        if (rc == 0) {
            int64_t const spotId = CTX_VALUE_GET_S_ID(*value);

            if (spotId == 0) {
                rc = RC(rcApp, rcTable, rcWriting, rcConstraint, rcViolated);
                (void)PLOGERR(klogErr, (klogErr, rc, "Spot '$(id)' was never assigned a spot id, probably has no primary alignments", "id=%lx", keyId));
                break;
            }
            rc = AlignmentWriteSpotId(align, spotId);
        }
        KLoadProgressbar_Process(ctx->progress[ctx->pass - 1], 1, false);
    }
    MMArrayLock(ctx->id2value);
    return rc;
}


static rc_t ArchiveBAM(VDBManager *mgr, VDatabase *db,
                       unsigned bamFiles, char const *bamFile[],
                       unsigned seqFiles, char const *seqFile[],
                       bool *has_alignments,
                       bool continuing)
{
    rc_t rc = 0;
    rc_t rc2;
    Reference ref;
    Sequence seq;
    Alignment *align;
    static context_t *ctx = &GlobalContext;
    bool has_sequences = false;
    unsigned i;

    *has_alignments = false;
    rc = ReferenceInit(&ref, mgr, db);
    if (rc)
        return rc;

    if (G.onlyVerifyReferences) {
        for (i = 0; i < bamFiles && rc == 0; ++i) {
            rc = ProcessBAM(bamFile[i], NULL, db, &ref, NULL, NULL, NULL, NULL);
        }
        ReferenceWhack(&ref, false);
        return rc;
    }
    SequenceInit(&seq, db);
    align = AlignmentMake(db);

    rc = SetupContext(ctx, bamFiles + seqFiles);
    if (rc)
        return rc;

    ctx->pass = 1;
    for (i = 0; i < bamFiles && rc == 0; ++i) {
        bool this_has_alignments = false;
        bool this_has_sequences = false;

        rc = ProcessBAM(bamFile[i], ctx, db, &ref, &seq, align, &this_has_alignments, &this_has_sequences);
        *has_alignments |= this_has_alignments;
        has_sequences |= this_has_sequences;
    }
    for (i = 0; i < seqFiles && rc == 0; ++i) {
        bool this_has_alignments = false;
        bool this_has_sequences = false;

        rc = ProcessBAM(seqFile[i], ctx, db, &ref, &seq, align, &this_has_alignments, &this_has_sequences);
        *has_alignments |= this_has_alignments;
        has_sequences |= this_has_sequences;
    }
    if (!continuing) {
/*** No longer need memory for key2id ***/
        for (i = 0; i != ctx->keyToID.key2id_count; ++i) {
            KBTreeDropBacking(ctx->keyToID.key2id[i]);
            KBTreeRelease(ctx->keyToID.key2id[i]);
            ctx->keyToID.key2id[i] = NULL;
        }
        free(ctx->keyToID.key2id_names);
        ctx->keyToID.key2id_names = NULL;
/*******************/
    }

    if (has_sequences) {
        if (rc == 0 && (rc = Quitting()) == 0) {
            if (G.mode == mode_Archive) {
                (void)LOGMSG(klogInfo, "Writing unpaired sequences");
                rc = WriteSoloFragments(ctx, &seq);
                ContextReleaseMemBank(ctx);
            }
            if (rc == 0) {
                rc = SequenceDoneWriting(&seq);
                if (rc == 0) {
                    (void)LOGMSG(klogInfo, "Updating sequence alignment info");
                    rc = SequenceUpdateAlignInfo(ctx, &seq);
                }
            }
        }
    }

    if (*has_alignments && rc == 0 && (rc = Quitting()) == 0) {
        (void)LOGMSG(klogInfo, "Writing alignment spot ids");
        rc = AlignmentUpdateSpotInfo(ctx, align);
    }
    rc2 = AlignmentWhack(align, *has_alignments && rc == 0 && (rc = Quitting()) == 0);
    if (rc == 0)
        rc = rc2;

    rc2 = ReferenceWhack(&ref, *has_alignments && rc == 0 && (rc = Quitting()) == 0);
    if (rc == 0)
        rc = rc2;

    SequenceWhack(&seq, rc == 0);

    ContextRelease(ctx, continuing);

    if (rc == 0) {
        (void)LOGMSG(klogInfo, "Successfully loaded all files");
    }
    return rc;
}

rc_t WriteLoaderSignature(KMetadata *meta, char const progName[])
{
    KMDataNode *node;
    rc_t rc = KMetadataOpenNodeUpdate(meta, &node, "/");

    if (rc == 0) {
        rc = KLoaderMeta_Write(node, progName, __DATE__, "BAM", KAppVersion());
        KMDataNodeRelease(node);
    }
    if (rc) {
        (void)LOGERR(klogErr, rc, "Cannot update loader meta");
    }
    return rc;
}

rc_t OpenPath(char const path[], KDirectory **dir)
{
    KDirectory *p;
    rc_t rc = KDirectoryNativeDir(&p);

    if (rc == 0) {
        rc = KDirectoryOpenDirUpdate(p, dir, false, "%s", path);
        KDirectoryRelease(p);
    }
    return rc;
}

static
rc_t ConvertDatabaseToUnmapped(VDatabase *db)
{
    VTable* tbl;
    rc_t rc = VDatabaseOpenTableUpdate(db, &tbl, "SEQUENCE");
    if (rc == 0)
    {
        VTableRenameColumn(tbl, false, "CMP_ALTREAD", "ALTREAD");
        VTableRenameColumn(tbl, false, "CMP_READ", "READ");
        VTableRenameColumn(tbl, false, "CMP_ALTCSREAD", "ALTCSREAD");
        VTableRenameColumn(tbl, false, "CMP_CSREAD", "CSREAD");
        rc = VTableRelease(tbl);
    }
    return rc;
}

rc_t run(char const progName[],
         unsigned bamFiles, char const *bamFile[],
         unsigned seqFiles, char const *seqFile[],
         bool continuing)
{
    VDBManager *mgr;
    rc_t rc;
    rc_t rc2;
    char const *db_type = G.expectUnsorted ? "NCBI:align:db:alignment_unsorted" : "NCBI:align:db:alignment_sorted";

    rc = VDBManagerMakeUpdate(&mgr, NULL);
    if (rc) {
        (void)LOGERR (klogErr, rc, "failed to create VDB Manager!");
    }
    else {
        bool has_alignments = false;

        /* VDBManagerDisableFlushThread(mgr); */
        rc = VDBManagerDisablePagemapThread(mgr);
        if (rc == 0)
        {
            if (G.onlyVerifyReferences) {
                rc = ArchiveBAM(mgr, NULL, bamFiles, bamFile, 0, NULL, &has_alignments, continuing);
            }
            else {
                VSchema *schema;

                rc = VDBManagerMakeSchema(mgr, &schema);
                if (rc) {
                    (void)LOGERR (klogErr, rc, "failed to create schema");
                }
                else {
                    (void)(rc = VSchemaAddIncludePath(schema, "%s", G.schemaIncludePath));
                    rc = VSchemaParseFile(schema, "%s", G.schemaPath);
                    if (rc) {
                        (void)PLOGERR(klogErr, (klogErr, rc, "failed to parse schema file $(file)", "file=%s", G.schemaPath));
                    }
                    else {
                        VDatabase *db;

                        rc = VDBManagerCreateDB(mgr, &db, schema, db_type,
                                                kcmInit + kcmMD5, "%s", G.outpath);
                        VSchemaRelease(schema);
                        if (rc == 0) {
                            rc = ArchiveBAM(mgr, db, bamFiles, bamFile, seqFiles, seqFile, &has_alignments, continuing);
                            if (rc == 0)
                                PrintChangeReport();
                            if (rc == 0 && !has_alignments) {
                                rc = ConvertDatabaseToUnmapped(db);
                            }
                            else if (rc == 0 && lmc != NULL) {
                                VTable *tbl = NULL;
                                KTable *ktbl = NULL;
                                KMetadata *meta = NULL;
                                KMDataNode *node = NULL;

                                VDatabaseOpenTableUpdate(db, &tbl, "REFERENCE");
                                VTableOpenKTableUpdate(tbl, &ktbl);
                                VTableRelease(tbl);

                                KTableOpenMetadataUpdate(ktbl, &meta);
                                KTableRelease(ktbl);

                                KMetadataOpenNodeUpdate(meta, &node, "LOW_MATCH_COUNT");
                                KMetadataRelease(meta);

                                RecordLowMatchCounts(node);

                                KMDataNodeRelease(node);

                                LowMatchCounterFree(lmc);
                                lmc = NULL;
                            }
                            VDatabaseRelease(db);

                            if (rc == 0 && G.globalMode == mode_Remap && !continuing) {
                                VTable *tbl = NULL;

                                VDBManagerOpenDBUpdate(mgr, &db, NULL, G.firstOut);
                                VDatabaseOpenTableUpdate(db, &tbl, "SEQUENCE");
                                VDatabaseRelease(db);
                                VTableDropColumn(tbl, "TMP_KEY_ID");
                                VTableDropColumn(tbl, "READ");
                                VTableDropColumn(tbl, "ALTREAD");
                                VTableRelease(tbl);
                            }

                            if (rc == 0) {
                                KMetadata *meta = NULL;

                                {
                                    KDBManager *kmgr = NULL;

                                    rc = VDBManagerOpenKDBManagerUpdate(mgr, &kmgr);
                                    if (rc == 0) {
                                        KDatabase *kdb;

                                        rc = KDBManagerOpenDBUpdate(kmgr, &kdb, "%s", G.outpath);
                                        if (rc == 0) {
                                            rc = KDatabaseOpenMetadataUpdate(kdb, &meta);
                                            KDatabaseRelease(kdb);
                                        }
                                        KDBManagerRelease(kmgr);
                                    }
                                }
                                if (rc == 0) {
                                    rc = WriteLoaderSignature(meta, progName);
                                    if (rc == 0) {
                                        KMDataNode *changes = NULL;
                                        
                                        rc = KMetadataOpenNodeUpdate(meta, &changes, "CHANGES");
                                        if (rc == 0)
                                            RecordChanges(changes, "CHANGE");
                                        KMDataNodeRelease(changes);
                                    }
                                    KMetadataRelease(meta);
                                }
                            }
                        }
                    }
                }
            }
        }
        rc2 = VDBManagerRelease(mgr);
        if (rc2)
            (void)LOGERR(klogWarn, rc2, "Failed to release VDB Manager");
        if (rc == 0)
            rc = rc2;
    }
    return rc;
}<|MERGE_RESOLUTION|>--- conflicted
+++ resolved
@@ -1640,15 +1640,12 @@
 		keyId = rec->keyId;
 		wasInserted = rec->wasInserted;
 
-<<<<<<< HEAD
-=======
         rc = MMArrayGet(ctx->id2value, (void **)&value, keyId);
         if (rc) {
             (void)PLOGERR(klogErr, (klogErr, rc, "MMArrayGet: failed on id '$(id)'", "id=%u", keyId));
             goto LOOP_END;
         }
 
->>>>>>> 09581e96
         {
             float const new_value = BAM_FileGetProportionalPosition(bam) * 100.0;
             float const delta = new_value - progress;
