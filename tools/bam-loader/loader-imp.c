--- conflicted
+++ resolved
@@ -2040,23 +2040,6 @@
         AR_READNO(data) = readNo;
 
         if (wasInserted) {
-<<<<<<< HEAD
-            /* first time spot is seen */
-            if (G.mode == mode_Remap) {
-                (void)PLOGERR(klogErr, (klogErr, rc = RC(rcApp, rcFile, rcReading, rcData, rcInconsistent),
-                                         "Spot '$(name)' is a new spot, not a remapping",
-                                         "name=%s", name));
-                goto LOOP_END;
-            }
-            memset(value, 0, sizeof(*value));
-            value->unmated = !mated;
-            if (isPrimary || G.assembleWithSecondary || G.deferSecondary) {
-                value->pcr_dup = (flags & BAMFlags_IsDuplicate) == 0 ? 0 : 1;
-                value->platform = GetINSDCPlatform(bam, spotGroup);
-                value->primary_is_set = 1;
-            }
-=======
->>>>>>> 35f3bc71
         }
         else if (isPrimary || G.assembleWithSecondary || G.deferSecondary) {
             /* other times */
