--- conflicted
+++ resolved
@@ -1532,11 +1532,8 @@
 static rc_t ProcessBAM(char const bamFile[], context_t *ctx, VDatabase *db,
                         /* data outputs */
                        Reference *ref, Sequence *seq, Alignment *align,
-<<<<<<< HEAD
                        var_expand_data *var_expand_object,
-=======
                        /* output parameters */
->>>>>>> 774095ab
                        bool *had_alignments, bool *had_sequences)
 {
     const BAM_File *bam;
