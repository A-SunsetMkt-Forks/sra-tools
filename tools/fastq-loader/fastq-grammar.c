--- conflicted
+++ resolved
@@ -139,13 +139,8 @@
 
 /* Use api.header.include to #include this header
    instead of duplicating it here.  */
-<<<<<<< HEAD
-#ifndef YY_FASTQ_HOME_BOSHKINS_DEVEL_SRA_TOOLS_TOOLS_FASTQ_LOADER_FASTQ_GRAMMAR_H_INCLUDED
-# define YY_FASTQ_HOME_BOSHKINS_DEVEL_SRA_TOOLS_TOOLS_FASTQ_LOADER_FASTQ_GRAMMAR_H_INCLUDED
-=======
-#ifndef YY_FASTQ_HOME_BOSHKINS_NCBI_DEVEL_SRA_TOOLS_TOOLS_FASTQ_LOADER_FASTQ_TOKENS_H_INCLUDED
-# define YY_FASTQ_HOME_BOSHKINS_NCBI_DEVEL_SRA_TOOLS_TOOLS_FASTQ_LOADER_FASTQ_TOKENS_H_INCLUDED
->>>>>>> f4bde4d8
+#ifndef YY_FASTQ_HOME_BOSHKINS_NCBI_DEVEL_SRA_TOOLS_TOOLS_FASTQ_LOADER_FASTQ_GRAMMAR_H_INCLUDED
+# define YY_FASTQ_HOME_BOSHKINS_NCBI_DEVEL_SRA_TOOLS_TOOLS_FASTQ_LOADER_FASTQ_GRAMMAR_H_INCLUDED
 /* Debug traces.  */
 #ifndef FASTQ_DEBUG
 # if defined YYDEBUG
@@ -194,11 +189,7 @@
 
 int FASTQ_parse (FASTQParseBlock* pb);
 
-<<<<<<< HEAD
-#endif /* !YY_FASTQ_HOME_BOSHKINS_DEVEL_SRA_TOOLS_TOOLS_FASTQ_LOADER_FASTQ_GRAMMAR_H_INCLUDED  */
-=======
-#endif /* !YY_FASTQ_HOME_BOSHKINS_NCBI_DEVEL_SRA_TOOLS_TOOLS_FASTQ_LOADER_FASTQ_TOKENS_H_INCLUDED  */
->>>>>>> f4bde4d8
+#endif /* !YY_FASTQ_HOME_BOSHKINS_NCBI_DEVEL_SRA_TOOLS_TOOLS_FASTQ_LOADER_FASTQ_GRAMMAR_H_INCLUDED  */
 
 
 
@@ -605,20 +596,12 @@
 };
 # endif
 
-<<<<<<< HEAD
-#define YYPACT_NINF (-14)
-=======
 #define YYPACT_NINF (-111)
->>>>>>> f4bde4d8
 
 #define yypact_value_is_default(Yyn) \
   ((Yyn) == YYPACT_NINF)
 
-<<<<<<< HEAD
-#define YYTABLE_NINF (-80)
-=======
 #define YYTABLE_NINF (-85)
->>>>>>> f4bde4d8
 
 #define yytable_value_is_error(Yyn) \
   0
@@ -1555,64 +1538,6 @@
     break;
 
   case 37:
-<<<<<<< HEAD
-                                               { FASTQScan_skip_to_eol(pb); }
-    break;
-
-  case 38:
-                                    { FASTQScan_skip_to_eol(pb); }
-    break;
-
-  case 39:
-                          { ExpandSpotName(pb, &yyvsp[-1]); StopSpotName(pb); }
-    break;
-
-  case 40:
-                                                                                   { FASTQScan_skip_to_eol(pb); }
-    break;
-
-  case 41:
-                          { ExpandSpotName(pb, &yyvsp[-1]); StopSpotName(pb); }
-    break;
-
-  case 42:
-                                                                                    { FASTQScan_skip_to_eol(pb); }
-    break;
-
-  case 43:
-                        { FASTQScan_skip_to_eol(pb); }
-    break;
-
-  case 44:
-                        { FASTQScan_skip_to_eol(pb); }
-    break;
-
-  case 46:
-                            { FASTQScan_skip_to_eol(pb); }
-    break;
-
-  case 49:
-                                                { SetSpotGroup(pb, &yyvsp[0]); }
-    break;
-
-  case 50:
-           { StopSpotName(pb); }
-    break;
-
-  case 51:
-                                                { SetSpotGroup(pb, &yyvsp[0]); }
-    break;
-
-  case 53:
-                                                { SetSpotGroup(pb, &yyvsp[0]); }
-    break;
-
-  case 54:
-                             { RevertSpotName(pb); FASTQScan_skip_to_eol(pb); }
-    break;
-
-  case 55:
-=======
                                              { FASTQScan_skip_to_eol(pb); }
     break;
 
@@ -1669,7 +1594,6 @@
     break;
 
   case 60:
->>>>>>> f4bde4d8
     {   /* 'name' without coordinates attached will be ignored if followed by a name with coordinates (see the previous production).
            however, if not followed, this will be the spot name, so we need to save the 'name's coordinates in case
            we need to revert to them later (see call to RevertSpotName() above) */
@@ -1679,19 +1603,11 @@
     }
     break;
 
-<<<<<<< HEAD
-  case 56:
-                    { ExpandSpotName(pb, &yyvsp[0]); StopSpotName(pb); }
-    break;
-
-  case 57:
-=======
   case 61:
                     { ExpandSpotName(pb, &yyvsp[0]); StopSpotName(pb); }
     break;
 
   case 62:
->>>>>>> f4bde4d8
                 {   /* another variation by Illumina, this time "_" is used as " /" */
                     ExpandSpotName(pb, &yyvsp[-1]);
                     StopSpotName(pb);
@@ -1699,42 +1615,6 @@
                 }
     break;
 
-<<<<<<< HEAD
-  case 59:
-                            { ExpandSpotName(pb, &yyvsp[-1]); ExpandSpotName(pb, &yyvsp[0]);}
-    break;
-
-  case 61:
-                            { ExpandSpotName(pb, &yyvsp[-1]); ExpandSpotName(pb, &yyvsp[0]);}
-    break;
-
-  case 63:
-                            { ExpandSpotName(pb, &yyvsp[-2]); ExpandSpotName(pb, &yyvsp[-1]); ExpandSpotName(pb, &yyvsp[0]);}
-    break;
-
-  case 65:
-                            { ExpandSpotName(pb, &yyvsp[-1]); ExpandSpotName(pb, &yyvsp[0]); StopSpotName(pb); }
-    break;
-
-  case 66:
-                        { ExpandSpotName(pb, &yyvsp[0]); }
-    break;
-
-  case 67:
-                        { ExpandSpotName(pb, &yyvsp[0]); }
-    break;
-
-  case 68:
-                        { ExpandSpotName(pb, &yyvsp[0]); }
-    break;
-
-  case 69:
-                        { ExpandSpotName(pb, &yyvsp[0]); }
-    break;
-
-  case 70:
-                        { ExpandSpotName(pb, &yyvsp[0]); }
-=======
   case 64:
                             { ExpandSpotName(pb, &yyvsp[-1]); ExpandSpotName(pb, &yyvsp[0]);}
     break;
@@ -1749,7 +1629,6 @@
 
   case 70:
                             { ExpandSpotName(pb, &yyvsp[-1]); ExpandSpotName(pb, &yyvsp[0]); StopSpotName(pb); }
->>>>>>> f4bde4d8
     break;
 
   case 71:
@@ -1765,88 +1644,6 @@
     break;
 
   case 74:
-<<<<<<< HEAD
-        {   /* in PACBIO fastq, the first '/' and the following digits are treated as a continuation of the spot name, not a read number */
-            if (IS_PACBIO(pb)) pb->spotNameDone = false;
-            ExpandSpotName(pb, &yyvsp[0]);
-        }
-    break;
-
-  case 75:
-        {
-            if (!IS_PACBIO(pb)) SetReadNumber(pb, &yyvsp[0]);
-            ExpandSpotName(pb, &yyvsp[0]);
-            StopSpotName(pb);
-        }
-    break;
-
-  case 76:
-        {
-            if (IS_PACBIO(pb)) pb->spotNameDone = false;
-            ExpandSpotName(pb, &yyvsp[0]);
-        }
-    break;
-
-  case 77:
-        {
-            if (IS_PACBIO(pb)) StopSpotName(pb);
-        }
-    break;
-
-  case 78:
-                        { SetReadNumber(pb, &yyvsp[0]); ExpandSpotName(pb, &yyvsp[0]); StopSpotName(pb); }
-    break;
-
-  case 79:
-                        { SetReadNumber(pb, &yyvsp[0]); ExpandSpotName(pb, &yyvsp[0]); StopSpotName(pb); }
-    break;
-
-  case 80:
-                        { ExpandSpotName(pb, &yyvsp[0]); }
-    break;
-
-  case 81:
-                        { ExpandSpotName(pb, &yyvsp[0]); if (yyvsp[0].tokenLength == 1 && TokenTextPtr(pb, &yyvsp[0])[0] == 'Y') pb->record->seq.lowQuality = true; }
-    break;
-
-  case 82:
-                        { ExpandSpotName(pb, &yyvsp[0]); }
-    break;
-
-  case 83:
-                        { ExpandSpotName(pb, &yyvsp[0]); }
-    break;
-
-  case 85:
-           { ExpandSpotName(pb, &yyvsp[0]); FASTQScan_inline_sequence(pb); }
-    break;
-
-  case 88:
-                { SetSpotGroup(pb, &yyvsp[0]); ExpandSpotName(pb, &yyvsp[0]); }
-    break;
-
-  case 89:
-                { SetSpotGroup(pb, &yyvsp[0]); ExpandSpotName(pb, &yyvsp[0]); }
-    break;
-
-  case 91:
-                                    { ExpandSpotName(pb, &yyvsp[-2]); StopSpotName(pb); SetReadNumber(pb, &yyvsp[0]); }
-    break;
-
-  case 92:
-                                    { ExpandSpotName(pb, &yyvsp[-2]); StopSpotName(pb); SetReadNumber(pb, &yyvsp[0]); }
-    break;
-
-  case 93:
-                                    { ExpandSpotName(pb, &yyvsp[0]); StopSpotName(pb); }
-    break;
-
-  case 98:
-                                { SetQuality(pb, & yyvsp[0]); }
-    break;
-
-  case 99:
-=======
                         { ExpandSpotName(pb, &yyvsp[0]); }
     break;
 
@@ -1959,7 +1756,6 @@
     break;
 
   case 104:
->>>>>>> f4bde4d8
                                 { ExpandQuality(pb, & yyvsp[0]); }
     break;
 
