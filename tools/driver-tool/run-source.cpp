/* ===========================================================================
*
*                            PUBLIC DOMAIN NOTICE
*               National Center for Biotechnology Information
*
*  This software/database is a "United States Government Work" under the
*  terms of the United States Copyright Act.  It was written as part of
*  the author's official duties as a United States Government employee and
*  thus cannot be copyrighted.  This software/database is freely available
*  to the public for use. The National Library of Medicine and the U.S.
*  Government have not placed any restriction on its use or reproduction.
*
*  Although all reasonable efforts have been taken to ensure the accuracy
*  and reliability of the software and data, the NLM and the U.S.
*  Government do not and cannot warrant the performance or results that
*  may be obtained by using this software or data. The NLM and the U.S.
*  Government disclaim all warranties, express or implied, including
*  warranties of performance, merchantability or fitness for any particular
*  purpose.
*
*  Please cite the author in any work or product based on this material.
*
* ===========================================================================
*
* Project:
*  sratools command line tool
*
* Purpose:
*  Communicate with SDL via srapath
*
*/

#include <string>
#include <vector>
#include <map>
#include <set>
#include <utility>
#include <algorithm>

#include "globals.hpp"
#include "constants.hpp"
#include "debug.hpp"
#include "proc.hpp"
#include "which.hpp"
#include "util.hpp"
#include "run-source.hpp"
#include "ncbi/json.hpp"

using namespace constants;

namespace sratools {

static std::string config_or_default(char const *const config_node, char const *const default_value)
{
    auto const &from_config = config->get(config_node);
    return from_config ? from_config.value() : default_value;
}

static std::string run_srapath(std::vector<std::string> const &runs)
{
    auto const toolpath = tool_name::path(tool_name::SRAPATH);
    auto const toolpath_s = std::string(toolpath);
    auto const version_string = config_or_default("/repository/remote/version", resolver::version());
    auto const url_string = config_or_default("/repository/remote/main/SDL.2/resolver-cgi", resolver::url());
    enum {
        TOOL_NAME,
        LOG_LEVEL, LOG_LEVEL_VALUE,
        FUNCTION_PARAM, FUNCTION_VALUE,
        JSON_PARAM,
        VERSION_PARAM, VERSION_VALUE,
        URL_PARAM, URL_VALUE,
        FIRST_NULL
    };
<<<<<<< HEAD
    char const *argv[] = {
        tool_name::real(tool_name::SRAPATH),
        "--function", "names",
        "--json",
        "--vers", version_string.c_str(),
        "--url", url_string.c_str(),
        NULL, NULL,
        NULL, NULL, ///< copy-paste this line to reserve space for more optional paramaters
        NULL, NULL,
        NULL,       // run goes here
        NULL        // argv is terminated
    };
    auto constexpr argc = sizeof(argv) / sizeof(argv[0]);
    auto const argend = argv + argc;
    
=======
    auto const argc = FIRST_NULL
                    + (location ? 2 : 0)
                    + (ngc ? 2 : 0)
                    + (perm ? 2 : 0)
                    + runs.size();
    auto argv = new char const * [argc + 1];
    auto const argend = argv + argc + 1;

    std::fill(argv, argv + argc + 1, nullptr);
    argv[TOOL_NAME] = tool_name::runas(tool_name::SRAPATH);
    argv[LOG_LEVEL] = "--log-level";
    argv[LOG_LEVEL_VALUE] = "fatal";
    argv[FUNCTION_PARAM] = "--function";
    argv[FUNCTION_VALUE] = "names";
    argv[JSON_PARAM] = "--json";
    argv[VERSION_PARAM] = "--vers";
    argv[VERSION_VALUE] = version_string.c_str();
    argv[URL_PARAM] = "--url";
    argv[URL_VALUE] = url_string.c_str();
>>>>>>> 4fbe39d2
    {
        auto i = argv + FIRST_NULL;

        assert(i != argend && *i == NULL);
        if (location) {
            *i++ = "--location";
            assert(i != argend && *i == NULL);
            *i++ = location->c_str();
        }
        
        assert(i != argend && *i == NULL);
        if (ngc) {
            *i++ = "--ngc";
            assert(i != argend && *i == NULL);
            *i++ = ngc->c_str();
        }
        if (perm) {
            *i++ = "--perm";
            assert(i != argend && *i == NULL);
            *i++ = perm->c_str();
        }
        if (ngc) {
            *i++ = "--ngc";
            assert(i != argend && *i == NULL);
            *i++ = ngc->c_str();
        }
        
        for (auto && run : runs) {
            assert(i != argend && *i == NULL);
            *i++ = run.c_str();
        }
        assert(i != argend && *i == NULL);
    }
    auto fd = -1;
    auto const child = process::run_child_with_redirected_stdout(&fd, [&]() {
        if (logging_state::is_debug()) {
            std::cerr << toolpath_s << ": ";
            for (auto i = argv; i != argend && *i; ++i) {
                auto const &value = *i;
                std::cerr << value << ' ';
            }
            std::cerr << std::endl;
        }
        execve(toolpath, argv);
        throw_system_error("failed to exec " + toolpath_s);
    });
    auto response = std::string();
    read_fd(fd, [&](char const *buffer, size_t nread) {
        response.append(buffer, nread);
    });
    close(fd);
    DEBUG_OUT << response << std::endl;
    
    auto const result = child.wait();
    delete [] argv;
    if (result.normal())
        return response;
    
    if (result.signaled()) {
        std::cerr << "srapath (pid: " << child.get_pid() << ") was killed by signal " << result.termsig() << std::endl;
    }
    else if (result.exit_code() != 0) {
        std::cerr << "srapath exited with error code " << result.exit_code() << std::endl;
        exit(result.exit_code());
    }
    std::unexpected();
}

struct srapath_unexpected_error : public std::logic_error
{
    srapath_unexpected_error() : std::logic_error("unexpected response from srapath") {}
};

static std::string getString(ncbi::JSONObject const &obj, char const *const member)
{
    auto const &value = obj.getValue(member);
    if (value.isString())
        return value.toString().toSTLString();
    throw srapath_unexpected_error();
}

static bool getOptionalString(std::string *result, ncbi::JSONObject const &obj, char const *const member)
{
    try {
        auto const &value = obj.getValue(member);
        if (value.isNull())
            return false;

        if (!value.isArray() && !value.isObject()) {
            auto const &string = value.toString();
            result->assign(string.toSTLString());
            return true;
        }
    }
    catch (...) { return false; }
    throw srapath_unexpected_error();
}

static bool getOptionalBoolOrString(bool *result, ncbi::JSONObject const &obj, char const *const member)
{
    try {
        auto const &value = obj.getValue(member);
        if (value.isBoolean()) {
            *result = value.toBoolean();
            return true;
        }
        if (value.isString()) {
            auto const &string = value.toString();
            *result = (string == "true");
            return true;
        }
    }
    catch (...) {
        return false;
    }
    throw srapath_unexpected_error();
}

template <typename F>
static void forEach(ncbi::JSONObject const &obj, char const *member, F && f)
{
    try {
        auto const &array = obj.getValue(member).toArray();
        auto const n = array.count();
        for (auto i = decltype(n)(0); i < n; ++i) {
            auto const &value = array.getValue(i);
            f(value);
        }
    }
    catch (...) {}
}

struct raw_response {
    struct error {
        std::string accession;
        std::string code;
        std::string message;
        error(std::string const &accession, std::string const &error, std::string const &message)
        : accession(accession)
        , code(error)
        , message(message)
        {
        }
    };
    struct accessionType : public std::pair<std::string, std::string> {
        accessionType(std::string const &accession, std::string const &type) : std::pair<std::string, std::string>(std::make_pair(accession, type)) {}
        std::string const &accession() const { return first; }
        std::string const &type() const { return second; }
        
        static accessionType make(ncbi::JSONObject const &obj) {
            auto const acc = getString(obj, "accession");
            try {
                auto const typ = getString(obj, "itemType");
                
                return accessionType(acc, typ);
            }
            catch (...) {}
            auto const code = getString(obj, "error");
            auto const message = getString(obj, "message");
            throw error(acc, code, message);
        }
    };
    struct remote {
        std::string source;
        std::string path;
        bool ceRequired;
        bool payRequired;
        remote(ncbi::JSONObject const &obj)
        : ceRequired(false)
        , payRequired(false)
        {
            source = getString(obj, "service");
            path = getString(obj, "path");
            getOptionalBoolOrString(&ceRequired, obj, "CE-Required");
            getOptionalBoolOrString(&payRequired, obj, "Payment-Required");
        }
    };
    struct remotes {
        using value_type = std::vector<remote>::value_type;
        std::string size;
        std::string localPath;
        std::string itemClass;
        std::string cachePath;
        std::vector<remote> remotes;
        bool haveSize, haveLocalPath, haveItemClass, haveCachePath;
        
        std::map<std::string, decltype(remotes.size())> remotesBySource() const {
            auto result = std::map<std::string, decltype(remotes.size())>();
            auto const n = remotes.size();
            for (auto i = decltype(n)(0); i < n; ++i) {
                result.insert({remotes[i].source, i});
            }
            return result;
        }
        source make_source(remote const &remote, std::string const &accession) const {
            auto result = source();
            
            if ((result.haveLocalPath = haveLocalPath) != false)
                result.localPath = localPath;
            if ((result.haveCachePath = haveCachePath) != false)
                result.cachePath = cachePath;
            if ((result.haveSize = haveSize) != false)
                result.fileSize = size;
            
            result.accession = accession;
            result.service = remote.source;
            result.remoteUrl = remote.path;
            result.needCE = remote.ceRequired;
            result.needPmt = remote.payRequired;
            
            result.haveAccession = true;
            
            return result;
        }
    };
    std::map<accessionType, remotes> responses;
    std::string ceToken;
    bool hasCEToken;

    remotes const &get_remotes(std::string const &acc, std::string const &typ) const
    {
        static auto const empty = remotes();
        auto const key = accessionType(acc, typ);
        auto const iter = responses.find(key);
        return iter != responses.end() ? iter->second : empty;
    }
    std::set<std::string> accessions() const {
        auto result = std::set<std::string>();
        
        for (auto & i : responses) {
            result.insert(i.first.accession());
        }
        return result;
    }
    static remotes::value_type make_remote(ncbi::JSONObject const &obj) {
        auto result = remote(obj);

        return result;
    }
    static decltype(responses)::value_type make_accession(ncbi::JSONObject const &obj) {
        auto const &accTyp = accessionType::make(obj);
        auto sources = remotes();
        
        sources.haveLocalPath = getOptionalString(&sources.localPath, obj, "local");
        sources.haveCachePath = getOptionalString(&sources.cachePath, obj, "cache");
        sources.haveItemClass = getOptionalString(&sources.itemClass, obj, "itemClass");
        sources.haveSize = getOptionalString(&sources.size, obj, "size");
        
        forEach(obj, "remote", [&](ncbi::JSONValue const &value) {
            assert(value.isObject());
            auto const &obj = value.toObject();
            sources.remotes.push_back(make_remote(obj));
        });
        return {accTyp, sources};
    }
    static raw_response make(ncbi::JSONObject const &obj) {
        auto result = raw_response();
        
        result.hasCEToken = getOptionalString(&result.ceToken, obj, "CE-Token");

        forEach(obj, "responses", [&](ncbi::JSONValue const &value) {
            assert(value.isObject());
            try {
                auto const &acc = make_accession(value.toObject());
                result.responses.emplace(acc);
            }
            catch (error const &err) {
                std::cerr << "Accession " << err.accession << ": Error (" << err.code << ") " << err.message << std::endl;
            }
        });

        return result;
    }
    static raw_response make(std::string const &response) {
        try {
            auto const jvRef = ncbi::JSON::parse(ncbi::String(response));
            auto const &obj = jvRef->toObject();
            return make(obj);
        }
        catch (...) {
            throw srapath_unexpected_error();
        }
    }
};

data_sources::data_sources(std::string const &responseJSON)
{
    auto const raw = raw_response::make(responseJSON);
    
    have_ce_token = raw.hasCEToken;
    if (raw.hasCEToken)
        ce_token_ = raw.ceToken;
    
    for (auto & acc : raw.accessions()) {
        auto const &runs = raw.get_remotes(acc, "sra");
        auto const &vcaches = raw.get_remotes(acc, "vdbcache");
        auto const &vcachesBySource = vcaches.remotesBySource();
        auto default_vcache = -1;
        {
            // default vdbcache source is either NCBI or the first one
            auto i = vcachesBySource.find("sra-ncbi");
            if (i != vcachesBySource.end())
                default_vcache = int(i->second);
            else if (!vcaches.remotes.empty())
                default_vcache = 0;
        }
        for (auto && run : runs.remotes) {
            // find a vdbcache source that matches this source or use the default one
            auto iter = vcachesBySource.find(run.source);
            auto vcache = (iter != vcachesBySource.end()) ? int(iter->second) : default_vcache;
            
            auto const run_source = runs.make_source(run, acc);
            addSource((vcache < 0) ? data_source(run_source)
                      : data_source(run_source, runs.make_source(vcaches.remotes[vcache], acc)));
        }
    }
}

#define SETENV(VAR, VAL) env_var::set(env_var::VAR, VAL.c_str())
#define SETENV_IF(EXPR, VAR, VAL) env_var::set(env_var::VAR, (EXPR) ? VAL.c_str() : NULL)
#define SETENV_BOOL(VAR, VAL) env_var::set(env_var::VAR, (VAL) ? "1" : NULL)

/// @brief set/unset run environment variables
void data_source::set_environment() const
{
    SETENV(REMOTE_URL, run.remoteUrl);
    SETENV_IF(run.haveCachePath, CACHE_URL, run.cachePath);
    SETENV_IF(run.haveLocalPath, LOCAL_URL, run.localPath);
    SETENV_IF(run.haveSize, SIZE_URL, run.fileSize);
    SETENV_BOOL(REMOTE_NEED_CE, run.needCE);
    SETENV_BOOL(REMOTE_NEED_PMT, run.needPmt);
    
    SETENV_IF(haveVdbCache, REMOTE_VDBCACHE, vdbcache.remoteUrl);
    SETENV_IF(haveVdbCache && vdbcache.haveCachePath, CACHE_VDBCACHE, vdbcache.cachePath);
    SETENV_IF(haveVdbCache && vdbcache.haveLocalPath, LOCAL_VDBCACHE, vdbcache.localPath);
    SETENV_IF(haveVdbCache && vdbcache.haveSize, SIZE_VDBCACHE, vdbcache.fileSize);
    SETENV_BOOL(CACHE_NEED_CE, haveVdbCache && vdbcache.needCE);
    SETENV_BOOL(CACHE_NEED_PMT, haveVdbCache && vdbcache.needPmt);
}

    
/// @brief set/unset CE Token environment variable
void data_sources::set_ce_token_env_var() const {
    SETENV_IF(have_ce_token, CE_TOKEN, ce_token_);
}

data_sources data_sources::preload(const std::vector<std::string> &runs) {
    auto to_load = std::vector<std::string>();
    auto local = std::vector<std::string>();
    
    for (auto && qry : runs) {
        if (access(qry.c_str(), R_OK) == 0)
            local.push_back(qry);
        else
            to_load.push_back(qry);
    }
    auto result = to_load.empty() ? data_sources() : data_sources(run_srapath(to_load));

    for (auto && file : local)
        result.addSource(data_source::local_file(file));
    
    return result;
}

} // namespace sratools<|MERGE_RESOLUTION|>--- conflicted
+++ resolved
@@ -71,23 +71,6 @@
         URL_PARAM, URL_VALUE,
         FIRST_NULL
     };
-<<<<<<< HEAD
-    char const *argv[] = {
-        tool_name::real(tool_name::SRAPATH),
-        "--function", "names",
-        "--json",
-        "--vers", version_string.c_str(),
-        "--url", url_string.c_str(),
-        NULL, NULL,
-        NULL, NULL, ///< copy-paste this line to reserve space for more optional paramaters
-        NULL, NULL,
-        NULL,       // run goes here
-        NULL        // argv is terminated
-    };
-    auto constexpr argc = sizeof(argv) / sizeof(argv[0]);
-    auto const argend = argv + argc;
-    
-=======
     auto const argc = FIRST_NULL
                     + (location ? 2 : 0)
                     + (ngc ? 2 : 0)
@@ -107,7 +90,6 @@
     argv[VERSION_VALUE] = version_string.c_str();
     argv[URL_PARAM] = "--url";
     argv[URL_VALUE] = url_string.c_str();
->>>>>>> 4fbe39d2
     {
         auto i = argv + FIRST_NULL;
 
@@ -119,11 +101,6 @@
         }
         
         assert(i != argend && *i == NULL);
-        if (ngc) {
-            *i++ = "--ngc";
-            assert(i != argend && *i == NULL);
-            *i++ = ngc->c_str();
-        }
         if (perm) {
             *i++ = "--perm";
             assert(i != argend && *i == NULL);
