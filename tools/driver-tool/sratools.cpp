--- conflicted
+++ resolved
@@ -559,18 +559,6 @@
     exit(0);
 }
 
-<<<<<<< HEAD
-static void test() {
-#if DEBUG || _DEBUGGING
-    auto const envar = getenv("SRATOOLS_TESTING");
-    if (envar && std::atoi(envar)) {
-        data_sources::test();
-        exit(0);
-    }
-#endif
-}
-        
-=======
 /// @brief runs tool on list of accessions
 ///
 /// After args parsing, this is the called for tools that do their own communication with SDL, e.g. srapath.
@@ -628,7 +616,16 @@
     exit(EX_CONFIG);
 }
 
->>>>>>> 0af4e9ee
+static void test() {
+#if DEBUG || _DEBUGGING
+    auto const envar = getenv("SRATOOLS_TESTING");
+    if (envar && std::atoi(envar)) {
+        data_sources::test();
+        exit(0);
+    }
+#endif
+}
+        
 } // namespace sratools
 
 int main(int argc, char *argv[])
