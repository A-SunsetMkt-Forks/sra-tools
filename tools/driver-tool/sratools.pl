--- conflicted
+++ resolved
@@ -677,22 +677,14 @@
 
 RETRY:
     my ($output, $exitcode) = do {
-<<<<<<< HEAD
-        use open qw{ :encoding(UTF-8) };
-=======
         use Encode qw{ encode decode };
->>>>>>> 30fe6629
         my $kid = open(my $pipe, '-|') // die "can't fork: $!";
 
         if ($kid == 0) {
             exec {$curl} $curl, qw{ --location --header "Accept-Charset: UTF-8" --silent --fail }, $url;
             die "can't exec curl: $!";
         }
-<<<<<<< HEAD
-        my $output = do { local $/; <$pipe> }; # slurp
-=======
         my $output = do { local $/; encode('utf-8', <$pipe>) }; # slurp
->>>>>>> 30fe6629
         close($pipe);
         my $exitcode = $?;
         ($output, $exitcode)
@@ -717,17 +709,10 @@
 ### \param: the search term
 ###
 ### \return: array of matching IDs
-<<<<<<< HEAD
-sub esearch($)
-{
-    my $query = shift;
-    my $isAccession = $query =~ m/^[DES]R[APRSX]\d+/;
-=======
 sub esearch($$)
 {
     my $query = shift;
     my $isAccession = shift;
->>>>>>> 30fe6629
     my $content = queryEUtils('esearch', {
         retmax => $isAccession ? 200 : 20,
         retmode => 'json', db => 'sra', term => $query });
@@ -880,11 +865,7 @@
 ### \return: array of run accessions
 sub expandAccession($)
 {
-<<<<<<< HEAD
-    return map { $_->{accession} } grep { $_->{loaded} && $_->{public} } @{getRunInfo(esearch($_[0]))->{'runs'}};
-=======
     return map { $_->{accession} } grep { $_->{loaded} && $_->{public} } @{getRunInfo(esearch($_[0], TRUE))->{'runs'}};
->>>>>>> 30fe6629
 }
 
 RUNNING_AS_FASTQ_DUMP:
@@ -1137,8 +1118,8 @@
         '--vers' => TRUE,
         '--url' => TRUE,
         '--param' => TRUE,
+        '--perm' => TRUE,
         '--ngc' => TRUE,
-        '--perm' => TRUE,
         '--log-level' => TRUE,
         '--debug' => TRUE,
     );
@@ -1552,12 +1533,8 @@
     
     my $before = '';
     foreach my $query (@_) {
-<<<<<<< HEAD
-        my $info = getRunInfo(esearch($query)) or goto NOTHING;
-=======
         my $isAccession = $query =~ m/^[A-Z][A-Z_]+\d{6,}/;
         my $info = getRunInfo(esearch($query, $isAccession)) or goto NOTHING;
->>>>>>> 30fe6629
         my @runs = sort { 
                $a->{'sample'} cmp $b->{'sample'}
             || ($a->{'organism'} // '') cmp ($b->{'organism'} // '')
