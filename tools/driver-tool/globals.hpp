--- conflicted
+++ resolved
@@ -49,12 +49,8 @@
 extern std::map<std::string, std::string> const *parameters;
 
 extern std::string const *location; ///< may be null
-<<<<<<< HEAD
-extern std::string const *ngc;      ///< may be null
-=======
 extern std::string const *perm; ///< may be null
 extern std::string const *ngc; ///< may be null
->>>>>>> 0498e66a
 
 extern Config const *config;
 
