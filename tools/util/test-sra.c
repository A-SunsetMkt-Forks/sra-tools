/*==============================================================================
*
*                            PUBLIC DOMAIN NOTICE
*               National Center for Biotechnology Information
*
*  This software/database is a "United States Government Work" under the
*  terms of the United States Copyright Act.  It was written as part of
*  the author's official duties as a United States Government employee and
*  thus cannot be copyrighted.  This software/database is freely available
*  to the public for use. The National Library of Medicine and the U.S.
*  Government have not placed any restriction on its use or reproduction.
*
*  Although all reasonable efforts have been taken to ensure the accuracy
*  and reliability of the software and data, the NLM and the U.S.
*  Government do not and cannot warrant the performance or results that
*  may be obtained by using this software or data. The NLM and the U.S.
*  Government disclaim all warranties, express or implied, including
*  warranties of performance, merchantability or fitness for any particular
*  purpose.
*
*  Please cite the author in any work or product based on this material.
*
* ==============================================================================
*
*/

#include "test-sra-priv.h" /* PrintOS */
#include "test-sra.vers.h" /* TEST_SRA_VERS */

#include <kapp/main.h> /* KMain */

#include <kfg/config.h> /* KConfig */
#include <kfg/kart.h> /* Kart */
#include <kfg/repository.h> /* KRepositoryMgr */

#include <klib/time.h> /* KTimeMsStamp */

#include <kns/endpoint.h> /* KEndPoint */
#include <kns/kns-mgr-priv.h> /* KNSManagerMakeReliableClientRequest */

#include <vfs/manager.h> /* VFSManager */
#include <vfs/path.h> /* VPath */
#include <vfs/resolver.h> /* VResolver */

#include <sra/sraschema.h> /* VDBManagerMakeSRASchema */

#include <vdb/database.h> /* VDatabase */
#include <vdb/dependencies.h> /* VDBDependencies */
#include <vdb/manager.h> /* VDBManager */
#include <vdb/report.h> /* ReportSetVDBManager */
#include <vdb/schema.h> /* VSchemaRelease */
#include <vdb/table.h> /* VDBManagerOpenTableRead */
#include <vdb/vdb-priv.h> /* VDBManagerSetResolver */

#include <kns/ascp.h> /* ascp_locate */
#include <kns/http.h>
#include <kns/manager.h>
#include <kns/manager-ext.h> /* KNSManagerNewReleaseVersion */
#include <kns/stream.h>

#include <kdb/manager.h> /* kptDatabase */

#include <kfs/directory.h> /* KDirectory */
#include <kfs/file.h> /* KFile */

#include <klib/data-buffer.h> /* KDataBuffer */
#include <klib/debug.h> /* DBGMSG */
#include <klib/log.h> /* KLogHandlerSet */
#include <klib/out.h> /* KOutMsg */
#include <klib/printf.h> /* string_vprintf */
#include <klib/rc.h>
#include <klib/report.h> /* ReportForceFinalize */
#include <klib/sra-release-version.h>
#include <klib/text.h> /* String */

#include <sysalloc.h>

#include <assert.h>
#include <ctype.h> /* isprint */
#include <stdlib.h> /* calloc */
#include <string.h> /* memset */

VFS_EXTERN rc_t CC VResolverProtocols ( VResolver * self,
    VRemoteProtocols protocols );

#ifndef PATH_MAX
#define PATH_MAX 4096
#endif

#define RELEASE(type, obj) do { rc_t rc2 = type##Release(obj); \
    if (rc2 != 0 && rc == 0) { rc = rc2; } obj = NULL; } while (false)

typedef enum {
    eCfg = 1,
/*  eType = 2, */
    eResolve = 2,
    eDependMissing = 4,
    eDependAll = 8,
    eNetwork = 16,
    eVersion = 32,
    eNewVersion = 64,
    eOpenTable = 128,
    eOpenDB = 256,
    eType = 512,
    eNcbiReport = 1024,
    eOS = 2048,
    eAscp = 4096,
    eAscpVerbose = 8192,
    eAll = 16384,
    eNoTestArg = 32768
} Type;
typedef uint16_t TTest;
static const char TESTS[] = "crdDwsSoOtnufFa";
typedef struct {
    KConfig *cfg;
    KDirectory *dir;
    KNSManager *knsMgr;

    const VDBManager *mgr;
    uint32_t projectId;

    VFSManager *vMgr;
    const KRepositoryMgr *repoMgr;
    VResolver *resolver;
    VSchema *schema;

    TTest tests;
    bool recursive;
    bool noVDBManagerPathType;
    bool noRfs;
    bool full;
    bool xml;
    bool network;

    bool allowCaching;
    VResolverEnableState cacheState;
} Main;
uint32_t CC KAppVersion(void) { return TEST_SRA_VERS; }

const char UsageDefaultName[] = "test-sra";

rc_t CC UsageSummary(const char *prog_name) {
    return KOutMsg(
        "Usage:\n"
        "  quick check mode:\n"
        "   %s -Q [ name... ]\n\n"
        "  full test mode:\n"
        "   %s [+crdDa] [-crdDa] [-R] [-N] [-C] [-X <type>] [options] "
                                                   "name [ name... ]\n"
        , prog_name, prog_name);
}

rc_t CC Usage(const Args *args) {
    rc_t rc2 = 0;

    const char *progname, *fullpath;
    rc_t rc = ArgsProgram(args, &fullpath, &progname);
    if (rc != 0) {
        progname = fullpath = UsageDefaultName;
    }

    rc2 = UsageSummary(progname);
    if (rc == 0 && rc2 != 0) {
        rc = rc2;
    }

    rc2 = KOutMsg("\n"
        "Test [SRA] object, resolve it, print dependencies, configuration\n\n"
        "[+tests] - add tests\n"
        "[-tests] - remove tests\n\n");
    if (rc == 0 && rc2 != 0) {
        rc = rc2;
    }
    rc2 = KOutMsg(
        "Tests:\n"
        "  s - print SRA software information\n"
        "  S - print SRA software information and last SRA toolkit versions\n"
        "  u - print operation system information\n"
        "  c - print configuration\n"
        "  n - print NCBI error report\n"
        "  f - print ascp information\n"
        "  F - print verbose ascp information\n"
        "  t - print object types\n"
<<<<<<< HEAD
        "  N - run network test\n");
=======
        "  w - run network test\n");
>>>>>>> 0c8d53e7
    if (rc == 0 && rc2 != 0) {
        rc = rc2;
    }
    rc2 = KOutMsg(
        "  r - call VResolver\n"
        "  d - call ListDependencies(missing)\n"
        "  D - call ListDependencies(all)\n"
        "  o - call VDBManagerOpenTableRead(object)\n"
        "  O - call VDBManagerOpenDBRead(object)\n"
        "  a - all tests except VDBManagerOpen...Read and verbose ascp\n\n");
    if (rc == 0 && rc2 != 0) {
        rc = rc2;
    }
    rc2 = KOutMsg(
        "In quick check mode - the base checks are run;\n"
        "in full test mode (default) all the tests are available.\n\n"
        "In full mode, if no tests were specified then all tests will be run.\n"
        "\n"
        "-X < xml | text > - whether to generate well-formed XML\n"
        "-R - check objects recursively\n"
        "-N - do not call VDBManagerPathType\n"
        "-C - do not disable caching (default: from configuration)\n\n"
        "More options:\n");
    if (rc == 0 && rc2 != 0) {
        rc = rc2;
    }

    HelpOptionsStandard();

    return rc;
}

static bool testArg(const char *arg, TTest *testOn, TTest *testOff) {
    int j = 1;
    TTest *res = NULL;

    assert(arg && testOn && testOff);
    if (arg[0] != '+' && arg[0] != '-') {
        return false;
    }

    if (arg[0] == '-' &&
        arg[1] != '\0' && strchr(TESTS, arg[1]) == NULL)
    {
        return false;
    }

    res = arg[0] == '-' ? testOff : testOn;

    for (j = 1; arg[j] != '\0'; ++j) {
        char *c = strchr(TESTS, arg[j]);
        if (c != NULL) {
            int64_t offset = c - TESTS;
            *res |= 1 << offset;
        }
    }

    return true;
}

static TTest Turn(TTest in, TTest tests, bool on) {
    TTest c = 1;
    for (c = 1; c < eAll; c <<= 1) {
        if (tests & c) {
            if (on) {
                in |= c;
            }
            else {
                in &= ~c;
            }
        }
    }
    return in;
}

static TTest processTests(TTest testsOn, TTest testsOff) {
    TTest tests = 0;

    bool allOn = false;
    bool allOff = false;

    if (testsOn & eAll && testsOff & eAll) {
        testsOn &= ~eAll;
        testsOff &= ~eAll;
    }
    else if (testsOn & eAll) {
        allOn = true;
    }
    else if (testsOff & eAll) {
        allOff = true;
    }

    if (allOn) {
        tests = ~0;
        tests = Turn(tests, testsOff, false);
        tests = Turn(tests, eOpenTable, testsOn & eOpenTable);
        tests = Turn(tests, eOpenDB, testsOn & eOpenDB);
        tests = Turn(tests, eOpenDB, testsOn & eAscpVerbose);
    }
    else if (allOff) {
        tests = Turn(tests, testsOn, true);
    }
    else if (testsOn != 0 || testsOff != 0) {
        tests = Turn(tests, testsOff, false);
        tests = Turn(tests, testsOn, true);
    }
    else /* no test argument provided */ {
        tests = ~0;
        tests = Turn(tests, eOpenTable, false);
        tests = Turn(tests, eOpenDB, false);
        tests = Turn(tests, eAscpVerbose, false);
    }

    if (tests & eAscpVerbose) {
        tests = Turn(tests, eAscp, true);
    }

    if (tests & eNcbiReport) {
        tests = Turn(tests, eCfg, false);
    }

    return tests;
} 

static void MainMakeQuick(Main *self) {
    assert(self);
#if 0
    self->tests = eCurl;
#endif
}

static void MainAddTest(Main *self, Type type) {
    assert(self);
    self->tests |= type;
}

static bool MainHasTest(const Main *self, Type type) {
    return (self->tests & type) != 0;
}

static void MainPrint(const Main *self) {
    return;

    assert(self);

    if (MainHasTest(self, eCfg)) {
        KOutMsg("eCfg\n");
    }

    if (MainHasTest(self, eResolve)) {
        KOutMsg("eResolve\n");
    }

    if (MainHasTest(self, eDependMissing)) {
        KOutMsg("eDependMissing\n");
    }

    if (MainHasTest(self, eDependAll)) {
        KOutMsg("eDependAll\n");
    }

#if 0
    if (MainHasTest(self, eCurl)) {
        KOutMsg("eCurl\n");
    }
#endif

    if (MainHasTest(self, eVersion)) {
        KOutMsg("eVersion\n");
    }

    if (MainHasTest(self, eNewVersion)) {
        KOutMsg("eNewVersion\n");
    }

    if (MainHasTest(self, eOpenTable)) {
        KOutMsg("eOpenTable\n");
    }

    if (MainHasTest(self, eOpenDB)) {
        KOutMsg("eOpenDB\n");
    }

    if (MainHasTest(self, eType)) {
        KOutMsg("eType\n");
    }

    if (MainHasTest(self, eNcbiReport)) {
        KOutMsg("eNcbiReport\n");
    }

    if (MainHasTest(self, eAll)) {
        KOutMsg("eAll\n");
    }

    if (MainHasTest(self, eNoTestArg)) {
        KOutMsg("eNoTestArg\n");
    }
}

static rc_t MainInitObjects(Main *self) {
    rc_t rc = 0;

    VResolver *resolver = NULL;

    if (rc == 0) {
        rc = KDirectoryNativeDir(&self->dir);
    }

    if (rc == 0) {
        rc = VDBManagerMakeRead(&self->mgr, NULL);
        ReportSetVDBManager(self->mgr);
    }

    if (rc == 0) {
        rc = KConfigMake(&self->cfg, NULL);
    }

    if (rc == 0) {
        rc = KConfigMakeRepositoryMgrRead(self->cfg, &self->repoMgr);
        if (rc == 0) {
             bool has_project_id = self->projectId != 0;
             if (has_project_id) {
                const KRepository *repository = NULL;
                rc = KRepositoryMgrGetProtectedRepository(
                    self->repoMgr, self->projectId, &repository);
                if (rc == 0) {
                    VResolver *resolver = NULL;
                    rc = KRepositoryMakeResolver(
                        repository, &resolver, self->cfg);
                    if (rc == 0) {
                         rc = VDBManagerSetResolver(self->mgr, resolver);
                    }
                    RELEASE(VResolver, resolver);
                }
                RELEASE(KRepository, repository);
             }
        }
    }

    if (rc == 0) {
        rc = VFSManagerMake(&self->vMgr);
    }

    if (rc == 0) {
        rc = VFSManagerGetResolver(self->vMgr, &resolver);
    }

    if (rc == 0) {
        rc = VFSManagerGetKNSMgr(self->vMgr, &self->knsMgr);
    }

    if (rc == 0) {
        if (!self->allowCaching) {
            self->cacheState = VResolverCacheEnable(resolver, vrAlwaysDisable);
        }
    }

    if (rc == 0) {
        rc = VFSManagerMakeResolver(self->vMgr, &self->resolver, self->cfg);
    }

    if (rc == 0) {
        rc = VDBManagerMakeSRASchema(self->mgr, &self->schema);
        if (rc != 0) {
            OUTMSG(("VDBManagerMakeSRASchema() = %R\n", rc));
        }
    }

    RELEASE(VResolver, resolver);

    return rc;
}

static
void _MainInit(Main *self, int argc, char *argv[], int *argi, char **argv2)
{
    int i = 0;

    bool hasTestArg = false;

    TTest testsOn = 0;
    TTest testsOff = 0;

    assert(self && argv && argi && argv2);

    *argi = 0;
    argv2[(*argi)++] = argv[0];

    for (i = 1; i < argc; ++i) {
        if (!testArg(argv[i], &testsOn, &testsOff)) {
            argv2[(*argi)++] = argv[i];
        }
        else {
            hasTestArg = true;
        }
    }

    self->tests = processTests(testsOn, testsOff);

    if (hasTestArg) {
        self->tests &= ~eNoTestArg;
    }
    else {
        self->tests |= eNoTestArg;
    }

    MainPrint(self);
}

static char** MainInit(Main *self, int argc, char *argv[], int *argi) {
    char **argv2 = calloc(argc, sizeof *argv2);

    assert(self);

    memset(self, 0, sizeof *self);

    if (argv2 != NULL) {
        _MainInit(self, argc, argv, argi, argv2);
    }

    return argv2;
}

static rc_t MainCallCgiImpl(const Main *self,
    const KConfigNode *node, const char *acc)
{
    rc_t rc = 0;
    String *url = NULL;
    KHttpRequest *req = NULL;
    KDataBuffer result;
    memset(&result, 0, sizeof result);
    assert(self && node && acc);
    if (rc == 0) {
        rc = KConfigNodeReadString(node, &url);
        if (url == NULL) {
            rc = RC(rcExe, rcNode, rcReading, rcString, rcNull);
        }
    }
    if (rc == 0) {
        rc = KNSManagerMakeRequest(self->knsMgr,
            &req, 0x01000000, NULL, url->addr);
    }
    if (rc == 0) {
        rc = KHttpRequestAddPostParam ( req, "acc=%s", acc );
    }
    if (rc == 0) {
        KHttpResult *rslt;
        rc = KHttpRequestPOST ( req, & rslt );
        if ( rc == 0 )
        {
            uint32_t code;
            size_t msg_size;
            char msg_buff [ 256 ];
            rc = KHttpResultStatus(rslt,
                & code, msg_buff, sizeof msg_buff, & msg_size);
            if ( rc == 0 && code == 200 )
            {
                KStream * response;
                rc = KHttpResultGetInputStream ( rslt, & response );
                if ( rc == 0 )
                {
                    size_t num_read;
                    size_t total = 0;
                    KDataBufferMakeBytes ( & result, 4096 );
                    while ( 1 )
                    {
                        uint8_t *base;
                        uint64_t avail = result . elem_count - total;
                        if ( avail < 256 )
                        {
                            rc = KDataBufferResize ( & result, result . elem_count + 4096 );
                            if ( rc != 0 )
                                break;
                        }

                        base = result . base;
                        rc = KStreamRead ( response, & base [ total ], result . elem_count - total, & num_read );
                        if ( rc != 0 )
                        {
                            if ( num_read > 0 )
                                rc = 0;
                            else
                                break;
                        }

                        if ( num_read == 0 )
                            break;

                        total += num_read;
                    }

                    KStreamRelease ( response );
                }
            }

            KHttpResultRelease ( rslt );
        }
    }
    if (rc == 0) {
        const char *start = (const void*)(result.base);
        size_t size = KDataBufferBytes(&result);
        if (*(start + size) != '\0') {
            rc = RC(rcExe, rcString, rcParsing, rcString, rcUnexpected);
        }
        if (strstr(start, "200|ok") == NULL) {
            rc = RC(rcExe, rcString, rcParsing, rcParam, rcIncorrect);
        }
    }
    KDataBufferWhack(&result);
    RELEASE(KHttpRequest, req);
    free(url);
    if (rc == 0) {
        OUTMSG(("NCBI access: ok\n"));
    }
    else {
        OUTMSG(("ERROR: cannot access NCBI Website\n"));
    }
    return rc;
}

static rc_t MainCallCgi(const Main *self,
    const KConfigNode *node, const char *acc)
{
    rc_t rc = 0;
    int i = 0, retryOnFailure = 2;
    for (i = 0; i < retryOnFailure; ++i) {
        rc = MainCallCgiImpl(self, node, acc);
        if (rc == 0) {
            break;
        }
        DBGMSG(DBG_KNS, DBG_FLAG(DBG_KNS_ERR), (
            "@@@@@@@@2: MainCallCgi %d/%d = %R\n", i + 1, retryOnFailure, rc));
    }
    return rc;
}

#define rcResolver   rcTree
static rc_t MainQuickResolveQuery(const Main *self, const char *acc) {
    rc_t rc = 0;
    VPath *query = NULL;
    const VPath *remote = NULL;
    const VPath *cache = NULL;
    assert(self && acc);
    rc = VFSManagerMakePath(self->vMgr, &query, "%s", acc);
    if (rc == 0) {
        if (!self->allowCaching) {
            VResolverCacheEnable(self->resolver, self->cacheState);
        }
        rc = VResolverQuery(self->resolver, eProtocolHttp, query,
            NULL, &remote, &cache);
        if (!self->allowCaching) {
            VResolverCacheEnable(self->resolver, vrAlwaysDisable);
        }
    }
    if (rc == 0) {
        if (remote != NULL) {
            OUTMSG(("remote location: ok\n"));
        }
        else {
            OUTMSG(("ERROR: cannot resolve remote location\n"));
            rc = RC(rcExe, rcResolver, rcResolving, rcPath, rcNotFound);
        }
        if (cache != NULL) {
            OUTMSG(("cache location: ok\n"));
        }
        else {
            OUTMSG(("ERROR: cannot resolve cache location\n"));
            rc = RC(rcExe, rcResolver, rcResolving, rcPath, rcNotFound);
        }
    }
    else {
        OUTMSG(("ERROR: cannot resolve public accession\n"));
    }
    RELEASE(VPath, cache);
    RELEASE(VPath, remote);
    RELEASE(VPath, query);
    return rc;
}

static rc_t MainQuickCheck(const Main *self) {
    rc_t rc = 0;
    rc_t rc2 = 0;
    const char acc[] = "SRR000001";
    const char path[] = "/repository/remote/protected/CGI/resolver-cgi";
    const KConfigNode *node = NULL;
    assert(self);
    rc = KConfigOpenNodeRead(self->cfg, &node, "%s", path);
    if (rc == 0) {
        OUTMSG(("configuration: found\n"));
    }
    else {
        OUTMSG(("ERROR: configuration not found or incomplete\n"));
    }
    if (rc == 0) {
        rc_t rc3 = MainCallCgi(self, node, acc);
        if (rc3 != 0 && rc2 == 0) {
            rc2 = rc3;
        }

        rc3 = MainQuickResolveQuery(self, acc);
        if (rc3 != 0 && rc2 == 0) {
            rc2 = rc3;
        }
    }
    RELEASE(KConfigNode, node);
    if (rc2 != 0 && rc == 0) {
        rc = rc2;
    }
    return rc;
}

static rc_t MainPrintConfig(const Main *self) {
    rc_t rc = 0;

    assert(self);

    if (rc == 0) {
        rc = KConfigPrint(self->cfg, 0);
        if (rc != 0) {
            OUTMSG(("KConfigPrint() = %R", rc));
        }
        OUTMSG(("\n"));
    }

    return rc;
}

static
rc_t _KDBPathTypePrint(const char *head, KPathType type, const char *tail)
{
    rc_t rc = 0;
    rc_t rc2 = 0;
    assert(head && tail);
    {
        rc_t rc2 = OUTMSG(("%s", head));
        if (rc == 0 && rc2 != 0) {
            rc = rc2;
        }
    }
    switch (type) {
        case kptNotFound:
            rc2 = OUTMSG(("NotFound"));
            break;
        case kptBadPath:
            rc2 = OUTMSG(("BadPath"));
            break;
        case kptFile:
            rc2 = OUTMSG(("File"));
            break;
        case kptDir:
            rc2 = OUTMSG(("Dir"));
            break;
        case kptCharDev:
            rc2 = OUTMSG(("CharDev"));
            break;
        case kptBlockDev:
            rc2 = OUTMSG(("BlockDev"));
            break;
        case kptFIFO:
            rc2 = OUTMSG(("FIFO"));
            break;
        case kptZombieFile:
            rc2 = OUTMSG(("ZombieFile"));
            break;
        case kptDataset:
            rc2 = OUTMSG(("Dataset"));
            break;
        case kptDatatype:
            rc2 = OUTMSG(("Datatype"));
            break;
        case kptDatabase:
            rc2 = OUTMSG(("Database"));
            break;
        case kptTable:
            rc2 = OUTMSG(("Table"));
            break;
        case kptIndex:
            rc2 = OUTMSG(("Index"));
            break;
        case kptColumn:
            rc2 = OUTMSG(("Column"));
            break;
        case kptMetadata:
            rc2 = OUTMSG(("Metadata"));
            break;
        case kptPrereleaseTbl:
            rc2 = OUTMSG(("PrereleaseTbl"));
            break;
        default:
            rc2 = OUTMSG(("unexpectedFileType(%d)", type));
            assert(0);
            break;
    }
    if (rc == 0 && rc2 != 0) {
        rc = rc2;
    }
    {
        rc_t rc2 = OUTMSG(("%s", tail));
        if (rc == 0 && rc2 != 0) {
            rc = rc2;
        }
    }
    return rc;
}

static bool isprintString(const unsigned char *s) {
    assert(s);

    while (*s) {
        int c = *(s++);
        if (!isprint(c)) {
            return false;
        }
    }

    return true;
}

static rc_t printString(const char *s) {
    rc_t rc = 0;

    const unsigned char *u = (unsigned char*)s;

    assert(u);

    if (isprintString(u)) {
        return OUTMSG(("%s", u));
    }

    while (*u) {
        rc_t rc2 = 0;
        int c = *(u++);
        if (isprint(c)) {
            rc2 = OUTMSG(("%c", c));
        }
        else {
            rc2 = OUTMSG(("\\%03o", c));
        }
        if (rc == 0 && rc2 != 0) {
            rc = rc2;
        }
    }

    return rc;
}

static rc_t _KDirectoryReport(const KDirectory *self,
    const char *name, int64_t *size, KPathType *type, bool *alias)
{
    rc_t rc = 0;
    const KFile *f = NULL;

    bool dummyB = false;
    int64_t dummy = 0;

    KPathType dummyT = kptNotFound;;
    if (type == NULL) {
        type = &dummyT;
    }

    if (alias == NULL) {
        alias = &dummyB;
    }
    if (size == NULL) {
        size = &dummy;
    }

    *type = KDirectoryPathType(self, "%s", name);

    if (*type & kptAlias) {
        OUTMSG(("alias|"));
        *type &= ~kptAlias;
        *alias = true;
    }

    rc = _KDBPathTypePrint("", *type, " ");

    if (*type == kptFile) {
        rc = KDirectoryOpenFileRead(self, &f, "%s", name);
        if (rc != 0) {
            OUTMSG(("KDirectoryOpenFileRead("));
            printString(name);
            OUTMSG((")=%R ", rc));
        }
        else {
            uint64_t sz = 0;
            rc = KFileSize(f, &sz);
            if (rc != 0) {
                OUTMSG(("KFileSize(%s)=%R ", name, rc));
            }
            else {
                OUTMSG(("%,lu ", sz));
                *size = sz;
            }
        }
    }
    else {
        OUTMSG(("- "));
    }

    RELEASE(KFile, f);

    return rc;
}

static rc_t _VDBManagerReport(const VDBManager *self,
    const char *name, KPathType *type)
{
    KPathType dummy = kptNotFound;;

    if (type == NULL) {
        type = &dummy;
    }

    *type = VDBManagerPathType(self, "%s", name);

    *type &= ~kptAlias;

    return _KDBPathTypePrint("", *type, " ");
}

<<<<<<< HEAD
static rc_t _VDBManagerReportRemote(const VDBManager *self, const char *name)
=======
static rc_t _VDBManagerReportRemote
    (const VDBManager *self, const char *name, const VSchema *schema)
>>>>>>> 0c8d53e7
{
    bool notFound = false;
    const VDatabase *db = NULL;
    const VTable *tbl = NULL;
<<<<<<< HEAD
    rc_t rc = VDBManagerOpenDBRead(self, &db, NULL, name);
=======
    rc_t rc = VDBManagerOpenDBRead(self, &db, schema, name);
>>>>>>> 0c8d53e7
    if (rc == 0) {
        RELEASE(VDatabase, db);
        return _KDBPathTypePrint("", kptDatabase, " ");
    }
    else if (GetRCState(rc) == rcNotFound) {
        notFound = true;
    }
<<<<<<< HEAD
    rc = VDBManagerOpenTableRead(self,  &tbl, NULL,name);
=======
    rc = VDBManagerOpenTableRead(self,  &tbl, schema, name);
>>>>>>> 0c8d53e7
    if (rc == 0) {
        RELEASE(VTable, tbl);
        return _KDBPathTypePrint("", kptTable, " ");
    }
    else if (GetRCState(rc) == rcNotFound) {
        notFound = true;
    }
    if (notFound) {
        return OUTMSG(("NotFound "));
    }
    else {
        return OUTMSG(("Unknown "));
    }
}

static
rc_t _KDirectoryFileHeaderReport(const KDirectory *self, const char *path)
{
    rc_t rc = 0;
    char hdr[8] = "";
    const KFile *f = NULL;
    size_t num_read = 0;
    size_t i = 0;

    assert(self && path);

    rc = KDirectoryOpenFileRead(self, &f, "%s", path);
    if (rc != 0) {
        OUTMSG(("KDirectoryOpenFileRead(%s) = %R\n", path, rc));
        return rc;
    }

    rc = KFileReadAll(f, 0, hdr, sizeof hdr, &num_read);
    if (rc != 0) {
        OUTMSG(("KFileReadAll(%s, 8) = %R\n", path, rc));
    }

    for (i = 0; i < num_read && rc == 0; ++i) {
        if (isprint(hdr[i])) {
            OUTMSG(("%c", hdr[i]));
        }
        else {
            OUTMSG(("\\X%02X", hdr[i]));
        }
    }
    OUTMSG((" "));

    RELEASE(KFile, f);
    return rc;
}

static rc_t MainReport(const Main *self,
    const char *name, int64_t *size, KPathType *type, bool *alias)
{
    rc_t rc = 0;

    assert(self);

    rc = _KDirectoryReport(self->dir, name, size, type, alias);

    if (!self->noVDBManagerPathType) {
        _VDBManagerReport(self->mgr, name, type);
    }

    if (type != NULL && *type == kptFile) {
        _KDirectoryFileHeaderReport(self->dir, name);
    }

    return rc;
}

static rc_t MainReportRemote(const Main *self, const char *name, int64_t size) {
    rc_t rc = 0;

    assert(self);

    OUTMSG(("%,lu ", size));

    if (!self->noVDBManagerPathType) {
<<<<<<< HEAD
        _VDBManagerReportRemote(self->mgr, name);
=======
        _VDBManagerReportRemote(self->mgr, name, self->schema);
>>>>>>> 0c8d53e7
    }

    return rc;
}

static rc_t MainOpenAs(const Main *self, const char *name, bool isDb) {
    rc_t rc = 0;
    const VTable *tbl = NULL;
    const VDatabase *db = NULL;

    assert(self);

    if (isDb) {
        rc = VDBManagerOpenDBRead(self->mgr, &db, self->schema, "%s", name);
        ReportResetDatabase(name, db);
        OUTMSG(("VDBManagerOpenDBRead(%s) = ", name));
    }
    else {
        rc = VDBManagerOpenTableRead(self->mgr, &tbl, self->schema, "%s", name);
        ReportResetTable(name, tbl);
        OUTMSG(("VDBManagerOpenTableRead(%s) = ", name));
    }
    if (rc == 0) {
        OUTMSG(("OK\n"));
    }
    else {
        OUTMSG(("%R\n", rc));
    }
    RELEASE(VDatabase, db);
    RELEASE(VTable, tbl);
    return rc;
}

#define rcResolver   rcTree
static bool NotFoundByResolver(rc_t rc) {
    if (GetRCModule(rc) == rcVFS) {
        if (GetRCTarget(rc) == rcResolver) {
            if (GetRCContext(rc) == rcResolving) {
                if (GetRCState(rc) == rcNotFound) {
                    return true;
                }
            }
        }
    }
    return false;
}

typedef enum {
      ePathLocal
    , ePathRemote
    , ePathCache
} EPathType;
static rc_t MainPathReport(const Main *self, rc_t rc, const VPath *path,
    EPathType type, const char *name, const VPath* remote, int64_t *size,
    bool fasp, const KFile *fRemote)
{
    const char *eol = "\n";

    assert(self);

    eol = self->xml ? "<br/>\n" : "\n";

    switch (type) {
        case ePathLocal:
            OUTMSG(("Local:\t\t  "));
            break;
        case ePathRemote:
            OUTMSG(("Remote %s:\t  ", fasp ? "FaspHttp" : "HttpFasp"));
            break;
        case ePathCache:
            OUTMSG(("Cache %s:\t  ", fasp ? "FaspHttp" : "HttpFasp"));
            if (remote == NULL) {
                OUTMSG(("skipped%s", eol));
                return rc;
            }
            break;
    }
    if (rc != 0) {
        if (NotFoundByResolver(rc)) {
            OUTMSG(("not found%s", eol));
            rc = 0;
        }
        else {
            switch (type) {
                case ePathLocal:
                    OUTMSG(("VResolverLocal(%s) = %R%s", name, rc, eol));
                    break;
                case ePathRemote:
                    OUTMSG(("VResolverRemote(%s) = %R%s", name, rc, eol));
                    break;
                case ePathCache:
                    OUTMSG(("VResolverCache(%s) = %R%s", name, rc, eol));
                    break;
            }
        }
    }
    else {
        const char ncbiFile[] = "ncbi-file:";
        size_t sz = sizeof ncbiFile - 1;
        const String *s = NULL;
        char buffer[PATH_MAX] = "";
        const char *fPath = buffer;
        rc_t rc = VPathMakeString(path, &s);
        if (rc != 0 || s == NULL || s->addr == NULL ||
            string_cmp(s->addr, sz, ncbiFile, sz, (uint32_t)sz) == 0)
        {
            rc = VPathReadPath(path, buffer, sizeof buffer, NULL);
        }
        else {
            fPath = s->addr;
        }
        if (rc == 0) {
            OUTMSG(("%s ", fPath));
            switch (type) {
                case ePathLocal:
                case ePathCache:
                    rc = MainReport(self, fPath, size, NULL, NULL);
                    break;
                case ePathRemote: {
                    uint64_t sz = 0;
                    if (!fasp && fRemote != NULL) {
                        rc = KFileSize(fRemote, &sz);
                        if (rc != 0) {
                            OUTMSG(("KFileSize(%s)=%R ", name, rc));
                        }
                        else {
                            MainReportRemote(self, fPath, sz);
                            //OUTMSG(("%,lu ", sz));
                            *size = sz;
                        }
                    }
                    break;
                }
            }
            OUTMSG(("%s", eol));
        }
        else {
            const char *s = "";
            switch (type) {
                case ePathLocal:
                    s = "Local";
                    break;
                case ePathCache:
                    s = "Cache";
                    break;
                case ePathRemote:
                    s = "Remote";
                    break;
                default:
                    assert(0);
                    break;
            }
            OUTMSG(("VPathMakeUri(VResolver%s(%s)) = %R%s", s, name, rc, eol));
        }
        if (type == ePathCache) {
            char cachecache[PATH_MAX] = "";
            if (rc == 0) {
                rc = string_printf(cachecache,
                    sizeof cachecache, NULL, "%s.cache", fPath);
                if (rc != 0) {
                    OUTMSG(("string_printf(%s) = %R%s", fPath, rc, eol));
                }
            }

            if (rc == 0) {
                OUTMSG(("Cache.cache %s: ", fasp ? "FaspHttp" : "HttpFasp"));
                OUTMSG(("%s ", cachecache));
                rc = MainReport(self, cachecache, NULL, NULL, NULL);
                OUTMSG(("%s", eol));
            }
        }
        free((void*)s);
    }
    return rc;
}

static rc_t MainResolveLocal(const Main *self, const VResolver *resolver,
    const char *name, const VPath *acc, int64_t *size)
{
    rc_t rc = 0;

    const VPath* local = NULL;

    assert(self);

    if (resolver == NULL) {
        resolver = self->resolver;
    }
/*
    OUTMSG(("Local: "));*/

    rc = VResolverLocal(resolver, acc, &local);
    rc = MainPathReport(self,
        rc, local, ePathLocal, name, NULL, NULL, false, NULL);

    RELEASE(VPath, local);

    return rc;
}

static rc_t MainResolveRemote(const Main *self, VResolver *resolver,
    const char *name, const VPath* acc, const VPath **remote, int64_t *size,
    bool fasp)
{
    rc_t rc = 0;

    const KFile* f = NULL;

    assert(self && size && remote);

    if (resolver == NULL) {
        resolver = self->resolver;
    }

    rc = VResolverRemote(resolver,
        fasp ? eProtocolFaspHttp : eProtocolHttp, acc, remote);

    if (rc == 0) {
        rc_t rc = 0;
        String str;
        memset(&str, 0, sizeof str);
        rc = VPathGetScheme(*remote, &str);
        if (rc != 0) {
            OUTMSG(("VPathGetScheme(%S) = %R\n", *remote, rc));
        }
        else {
            String fasp;
            CONST_STRING(&fasp, "fasp");
            if (StringCompare(&str, &fasp) != 0) {
                char path_str[8192];
                rc = VPathReadUri(*remote, path_str, sizeof path_str, NULL);
                if (rc != 0) {
                    OUTMSG(("VPathReadUri(%S) = %R\n", *remote, rc));
                }
                else {
                    rc = KNSManagerMakeHttpFile
                        (self->knsMgr, &f, NULL, 0x01010000, path_str);
                }
            }
        }
    }

    rc = MainPathReport(self,
        rc, *remote, ePathRemote, name, NULL, size, fasp, f);
    RELEASE(KFile, f);

    return rc;
}

static rc_t MainResolveCache(const Main *self, const VResolver *resolver,
    const char *name, const VPath* remote, bool fasp)
{
    rc_t rc = 0;
    const VPath* cache = NULL;

    assert(self);
    
    if (remote == NULL) {
        rc = MainPathReport(self,
            rc, cache, ePathCache, name, remote, NULL, fasp, NULL);
    }
    else {
        if (resolver == NULL) {
            resolver = self->resolver;
        }

        if (!self->allowCaching) {
            VResolverCacheEnable(resolver, self->cacheState);
        }
        rc = VResolverQuery(resolver, fasp ? eProtocolFasp : eProtocolHttp,
            remote, NULL, NULL, &cache);
        rc = MainPathReport(self,
            rc, cache, ePathCache, name, remote, NULL, fasp, NULL);

        RELEASE(VPath, cache);
        if (!self->allowCaching) {
            VResolverCacheEnable(resolver, vrAlwaysDisable);
        }
    }

    return rc;
}

typedef enum {
      eQueryAll
    , eQueryLocal
    , eQueryRemote
} EQueryType ;
static rc_t VResolverQueryByType(const Main *self, const VResolver *resolver,
    const char *name, const VPath *query,
    bool fasp, VRemoteProtocols protocols, EQueryType type)
{
    const char *eol = "\n";

    rc_t rc = 0;

    const VPath *local = NULL;
    const VPath *remote = NULL;
    const VPath *cache = NULL;
    const VPath **pLocal = NULL;
    const VPath **pRemote = NULL;
    const VPath **pCache = NULL;

    assert(self);

    eol = self->xml ? "<br/>\n" : "\n";

    switch (type) {
        case eQueryLocal:
        case eQueryAll:
            pLocal = &local;
        default:
            break;
    }

    switch (type) {
        case eQueryRemote:
        case eQueryAll:
            pRemote = &remote;
            pCache = &cache;
        default:
            break;
    }

    if (pCache != NULL && !self->allowCaching) {
        VResolverCacheEnable(resolver, vrAlwaysEnable);
    }

    rc = VResolverQuery(resolver, protocols, query, pLocal, pRemote, pCache);
    OUTMSG(("\nVResolverQuery(%s, %s, local%s, remote%s, cache%s)= %R%s",
        name, protocols == eProtocolHttp ? "Http" : "FaspHttp", 
        pLocal == NULL ? "=NULL" : "", pRemote == NULL ? "=NULL" : "",
        pCache == NULL ? "=NULL" : "", rc, eol));
    if (rc == 0) {
        if (local != NULL) {
/*          rc2 =*/ MainPathReport(self,
                rc, local, ePathLocal, name, NULL, NULL, false, NULL);
        }
        if (remote != NULL) {
/*          rc2 =*/ MainPathReport(self,
                rc, remote, ePathRemote, name, NULL, NULL, fasp, NULL);
        }
        if (cache != NULL) {
/*          rc2 =*/ MainPathReport(self,
                rc, cache, ePathCache, name, remote, NULL, fasp, NULL);
        }
    }

    RELEASE(VPath, local);
    RELEASE(VPath, remote);
    RELEASE(VPath, cache);

    if (pCache != NULL && !self->allowCaching) {
        VResolverCacheEnable(resolver, self->cacheState);
    }

    return rc;
}

static rc_t MainResolveQuery(const Main *self, const VResolver *resolver,
    const char *name, const VPath *query, bool fasp)
{
    rc_t rc = 0;
    rc_t rc2 = 0;

    VRemoteProtocols protocols = eProtocolHttp;
    if (fasp) {
        protocols = eProtocolFaspHttp;
    }
    else {
        protocols = eProtocolHttp;
    }

    if (resolver == NULL) {
        resolver = self->resolver;
    }

    rc2 = VResolverQueryByType(self, resolver, name, query, fasp, protocols,
        eQueryAll);
    if (rc2 != 0 && rc == 0) {
        rc = rc2;
    }

    rc2 = VResolverQueryByType(self, resolver, name, query, fasp, protocols,
        eQueryLocal);
    if (rc2 != 0 && rc == 0) {
        rc = rc2;
    }

    rc2 = VResolverQueryByType(self, resolver, name, query, fasp, protocols,
        eQueryRemote);
    if (rc2 != 0 && rc == 0) {
        rc = rc2;
    }

    return rc;
}

static rc_t _KartItemToVPath(const KartItem *self,
    const VFSManager *vfs, VPath **path)
{
    uint64_t oid = 0;
    rc_t rc = KartItemItemIdNumber(self, &oid);
    if (rc == 0) {
        rc = VFSManagerMakeOidPath(vfs, path, (uint32_t)oid);
    }
    else {
        char path_str[PATH_MAX] = "";
        const String *accession = NULL;
        rc = KartItemAccession(self, &accession);
        if (rc == 0) {
            rc =
                string_printf(path_str, sizeof path_str, NULL, "%S", accession);
        }
        if (rc == 0) {
            rc = VFSManagerMakePath(vfs, path, path_str);
        }
    }
    return rc;
}

static rc_t MainResolve(const Main *self, const KartItem *item,
    const char *name, int64_t *localSz, int64_t *remoteSz, bool refseqCtx)
{
    const char root[] = "Resolve";
    rc_t rc = 0;

    VPath* acc = NULL;
    VResolver* resolver = NULL;

    assert(self);

    if (self->xml) {
        OUTMSG(("<%s>\n", root));
    }

    if (rc == 0) {
        if (item == NULL) {
            if (refseqCtx) {
                rc = VFSManagerMakePath(self->vMgr, &acc,
                    "ncbi-acc:%s?vdb-ctx=refseq", name);
            }
            else {
                rc = VFSManagerMakePath(self->vMgr, &acc, "%s", name);
            }
            if (rc != 0) {
                OUTMSG(("VFSManagerMakePath(%s) = %R\n", name, rc));
            }
        }
        else {
            const KRepository *p_protected = NULL;
            uint64_t project = 0;
            if (rc == 0) {
                rc = KartItemProjIdNumber(item, &project);
                if (rc != 0) {
                    OUTMSG(("KartItemProjectIdNumber = %R\n", rc));
                }
            }
            if (rc == 0) {
                rc = _KartItemToVPath(item, self->vMgr, &acc);
                if (rc != 0) {
                    OUTMSG(("Invalid kart file row: %R\n", rc));
                }
            }
            if (rc == 0) {
                rc = KRepositoryMgrGetProtectedRepository(self->repoMgr, 
                    (uint32_t)project, &p_protected);
                if (rc != 0) {
                    OUTMSG((
                        "KRepositoryMgrGetProtectedRepository(%d) = %R\n",
                        project, rc));
                }
            }
            if (rc == 0) {
                rc = KRepositoryMakeResolver(p_protected, &resolver,
                    self->cfg);
                if (rc != 0) {
                    OUTMSG((
                        "KRepositoryMakeResolver(%d) = %R\n", project, rc));
                }
            }
            RELEASE(KRepository, p_protected);
        }
    }

    if (rc == 0) {
        rc_t rc2 = 0;

        const VPath* remote = NULL;

        rc = VDBManagerSetResolver(self->mgr, resolver);

        rc2 = MainResolveLocal(self, resolver, name, acc, localSz);
        if (rc2 != 0 && rc == 0) {
            rc = rc2;
        }

        rc = VDBManagerSetResolver(self->mgr, resolver);

        rc2 = MainResolveRemote(self, resolver, name, acc, &remote, remoteSz,
            false);
        if (rc2 != 0 && rc == 0) {
            rc = rc2;
        }

        rc2 = MainResolveCache(self, resolver, name, remote, false);
        if (rc2 != 0 && rc == 0) {
            rc = rc2;
        }

        RELEASE(VPath, remote);

        rc2 = MainResolveRemote(self, resolver, name, acc, &remote, remoteSz,
            true);
        if (rc2 != 0 && rc == 0) {
            rc = rc2;
        }

        rc2 = MainResolveCache(self, resolver, name, remote, true);
        if (rc2 != 0 && rc == 0) {
            rc = rc2;
        }

        rc2 = MainResolveQuery(self, resolver, name, acc, false);
        if (rc2 != 0 && rc == 0) {
            rc = rc2;
        }

        rc2 = MainResolveQuery(self, resolver, name, acc, true);
        if (rc2 != 0 && rc == 0) {
            rc = rc2;
        }

        RELEASE(VPath, remote);
    }

    RELEASE(VPath, acc); 
    RELEASE(VResolver, resolver);

    if (self->xml) {
        OUTMSG(("</%s>\n", root));
    }
    OUTMSG(("\n"));

    return rc;
}

static
rc_t MainDepend(const Main *self, const char *name, bool missing)
{
    const char root[] = "Dependencies";
    const char *eol = "\n";
    rc_t rc = 0;

    const VDatabase *db = NULL;
    const VDBDependencies* dep = NULL;
    uint32_t count = 0;

    assert(self);
    eol = self->xml ? "<br/>\n" : "\n";

    if (self->xml) {
        OUTMSG(("<%s>\n", root));
    }

    if (rc == 0) {
        rc = VDBManagerOpenDBRead(self->mgr, &db, self->schema, "%s", name);
        if (rc != 0) {
            if (rc == SILENT_RC(rcVFS,rcMgr,rcOpening,rcDirectory,rcNotFound)) {
                return 0;
            }
            OUTMSG(("VDBManagerOpenDBRead(%s) = %R\n", name, rc));
        }
    }

    if (rc == 0) {
        if (!self->allowCaching) {
            VResolverCacheEnable(self->resolver, self->cacheState);
        }
        rc = VDatabaseListDependenciesWithCaching(db,
            &dep, missing, !self->allowCaching);
        if (rc != 0) {
            OUTMSG(("VDatabaseListDependencies(%s, %s) = %R%s",
                name, missing ? "missing" : "all", rc, eol));
        }
        if (!self->allowCaching) {
            VResolverCacheEnable(self->resolver, vrAlwaysDisable);
        }
    }

    if (rc == 0) {
        rc = VDBDependenciesCount(dep, &count);
        if (rc != 0) {
            OUTMSG(("VDBDependenciesCount(%s, %s) = %R\n",
                name, missing ? "missing" : "all", rc));
        }
        else {
            OUTMSG(("VDBDependenciesCount(%s)=%d\n",
                missing ? "missing" : "all", count));
        }
    }

    if (rc == 0) {
        uint32_t i = 0;
        rc_t rc2 = 0;
        for (i = 0; i < count; ++i) {
            const char root[] = "Dependency";
            bool b = true;
            const char *s = NULL;
            const char *seqId = NULL;
            KPathType type = kptNotFound;

            if (self->xml) {
                OUTMSG(("<%s>\n", root));
            }

            OUTMSG((" %6d\t", i + 1));

            rc2 = VDBDependenciesSeqId(dep, &seqId, i);
            if (rc2 == 0) {
                OUTMSG(("seqId=%s,", seqId));
            }
            else {
                OUTMSG(("VDBDependenciesSeqId(%s, %s, %i)=%R ",
                    name, missing ? "missing" : "all", i, rc2));
                if (rc == 0) {
                    rc = rc2;
                }
            }

            rc2 = VDBDependenciesName(dep, &s, i);
            if (rc2 == 0) {
                OUTMSG(("name=%s,", s));
            }
            else {
                OUTMSG(("VDBDependenciesName(%s, %s, %i)=%R ",
                    name, missing ? "missing" : "all", i, rc2));
                if (rc == 0) {
                    rc = rc2;
                }
            }

            rc2 = VDBDependenciesCircular(dep, &b, i);
            if (rc2 == 0) {
                OUTMSG(("circular=%s,", b ? "true" : "false"));
            }
            else {
                OUTMSG(("VDBDependenciesCircular(%s, %s, %i)=%R ",
                    name, missing ? "missing" : "all", i, rc2));
                if (rc == 0) {
                    rc = rc2;
                }
            }

            rc2 = VDBDependenciesType(dep, &type, i);
            if (rc2 == 0) {
                rc2 = _KDBPathTypePrint("type=", type, ",");
                if (rc2 != 0 && rc == 0) {
                    rc = rc2;
                }
            }
            else {
                OUTMSG(("VDBDependenciesType(%s, %s, %i)=%R ",
                    name, missing ? "missing" : "all", i, rc2));
                if (rc == 0) {
                    rc = rc2;
                }
            }

            rc2 = VDBDependenciesLocal(dep, &b, i);
            if (rc2 == 0) {
                OUTMSG(("local=%s,", b ? "local" : "remote"));
            }
            else {
                OUTMSG(("VDBDependenciesLocal(%s, %s, %i)=%R ",
                    name, missing ? "missing" : "all", i, rc2));
                if (rc == 0) {
                    rc = rc2;
                }
            }

            rc2 = VDBDependenciesPath(dep, &s, i);
            if (rc2 == 0) {
                OUTMSG(("%s\tpathLocal=%s,", eol, s == NULL ? "notFound" : s));
            }
            else {
                OUTMSG(("VDBDependenciesPath(%s, %s, %i)=%R ",
                    name, missing ? "missing" : "all", i, rc2));
                if (rc == 0) {
                    rc = rc2;
                }
            }

            rc2 = VDBDependenciesPathRemote(dep, &s, i);
            if (rc2 == 0) {
                if (s == NULL) {
                    OUTMSG(("%s\tpathRemote: notFound ", eol));
                }
                else {
                    OUTMSG(("%s\tpathRemote: %s ", eol, s));
                    if (!self->noRfs) {
                        const KFile *f = NULL;
                        rc2 = KNSManagerMakeHttpFile ( self->knsMgr, & f, NULL, 0x01010000, s );
                        if (rc2 != 0) {
                            OUTMSG(("KNSManagerMakeHttpFile=%R", rc2));
                            if (rc == 0) {
                                rc = rc2;
                            }
                        }
                        if (rc2 == 0) {
                            uint64_t sz = 0;
                            rc2 = KFileSize(f, &sz);
                            if (rc2 != 0) {
                                OUTMSG(("KFileSize=%R", rc2));
                                if (rc == 0) {
                                    rc = rc2;
                                }
                            }
                            else {
                                OUTMSG(("%,lu", sz));
                            }
                        }
                        RELEASE(KFile, f);
                    }
                }
            }
            else {
                OUTMSG(("VDBDependenciesPathRemote(%s, %s, %i)=%R ",
                    name, missing ? "missing" : "all", i, rc2));
                if (rc == 0) {
                    rc = rc2;
                }
            }

            rc2 = VDBDependenciesPathCache(dep, &s, i);
            if (rc2 == 0) {
                OUTMSG(("%s\tpathCache: %s ", eol, s == NULL ? "notFound" : s));
                if (s != NULL) {
                    char cachecache[PATH_MAX] = "";
                    rc2 = MainReport(self, s, NULL, NULL, NULL);
                    OUTMSG(("%s", eol));
                    if (rc == 0) {
                        rc = rc2;
                    }
                    if (rc2 == 0) {
                        rc2 = string_printf(cachecache,
                            sizeof cachecache, NULL, "%s.cache", s);
                        if (rc2 != 0) {
                            if (rc == 0) {
                                rc = rc2;
                            }
                            OUTMSG(("string_printf(%s) = %R%s", s, rc2, eol));
                        }
                    }
                    if (rc == 0) {
                        OUTMSG(("\tpathCache.cache: "));
                        OUTMSG(("%s ", cachecache));
                        rc = MainReport(self, cachecache, NULL, NULL, NULL);
                    }
                }
            }
            else {
                OUTMSG(("VDBDependenciesPathCache(%s, %s, %i)=%R ",
                    name, missing ? "missing" : "all", i, rc2));
                if (rc == 0) {
                    rc = rc2;
                }
            }
            if (MainHasTest(self, eResolve) && seqId != NULL) {
                int64_t remoteSz = 0;
                OUTMSG(("%s", eol));

     /* ignore returned value :
        resolver's errors are detected but not reported as test-sra's failure */
                MainResolve(self, NULL, seqId, NULL, &remoteSz, true);
            }

            if (self->xml) {
                OUTMSG(("</%s>\n", root));
            }
            else {
                OUTMSG(("%s", eol));
            }
        }
    }

    RELEASE(VDBDependencies, dep);
    RELEASE(VDatabase, db);

    if (self->xml) {
        OUTMSG(("</%s>\n", root));
    }

    return rc;
}

static rc_t MainPrintAscp(const Main *self) {
    rc_t rc = 0;
    bool status = false;
    const char *b = self->xml ? "  <Ascp>\n"  : "";
    const char *e = self->xml ? "  </Ascp>\n" : "\n";
    const char *ascp_bin = NULL;
    const char *private_file = NULL;
    AscpOptions opt;
    memset(&opt, 0, sizeof opt);
    assert(self);
    if (MainHasTest(self, eAscpVerbose)) {
        status = true;
    }
    OUTMSG(("%s", b));
    rc = ascp_locate(&ascp_bin, &private_file, true, status);
    if (rc != 0) {
        OUTMSG(("ascp_locate = %R\n", rc));
    }
    if (rc == 0) {
        const char *b = self->xml ? "    <Ascp>"       : "ascp    : ";
        const char *e = self->xml ? "</Ascp>\n" : "\n";
        OUTMSG(("%s%s%s", b, ascp_bin == NULL ? "NotFound" : ascp_bin, e));
    }
    if (rc == 0) {
        const char *b = self->xml ? "    <KeyFile>"    : "key file: ";
        const char *e = self->xml ? "</KeyFile>\n" : "\n";
        OUTMSG(("%s%s%s", b,
            private_file == NULL ? "NotFound" : private_file, e));
    }

    rc = aspera_options(&opt);
    if (rc != 0) {
        OUTMSG(("%saspera_options = %R%s", b, rc, e));
    }
    if (rc == 0) {
        const char *b = self->xml ? "    <MaxRate>"    : "max rate: ";
        const char *e = self->xml ? "</MaxRate>\n" : "\n";
        OUTMSG(("%s%s%s", b,
            opt.target_rate == NULL ? "NotFound" : opt.target_rate, e));
    }
    if (rc == 0) {
        const char *b = self->xml ? "    <Disabled>"    : "disabled: ";
        const char *e = self->xml ? "</Disabled>\n" : "\n";
        OUTMSG(("%s%s%s", b, opt.disabled ? "true" : "false", e));
    }

    if (ascp_bin != NULL) {
        size_t num_writ = 0;
        char command[PATH_MAX] = "";
        const char *b = self->xml ? "<Version>\n"  : "";
        const char *e = self->xml ? "</Version>\n" : "";
        OUTMSG(("%s", b));
        rc = string_printf(command, sizeof command, &num_writ,
            "\"%s\" -A", ascp_bin);
        if (rc != 0 || num_writ >= sizeof command) {
            OUTMSG(("cannot generate ascp command: %R\n", rc));
        }
        else {
            int s = system(command);
            if (s != 0) {
                OUTMSG(("system(%s) = %d\n", command, s));
            }
        }
        OUTMSG(("%s", e));
    }

    free((void*)ascp_bin);
    free((void*)private_file);

    OUTMSG(("%s", e));
    return 0;
}

#if 0
static rc_t PrintCurl(bool full, bool xml) {
    const char *b = xml ? "  <Curl>"  : "";
    const char *e = xml ? "</Curl>" : "";

    KNSManager *mgr = NULL;

    rc_t rc = KNSManagerMake(&mgr);
    if (rc != 0) {
        OUTMSG(("%sKNSManagerMake = %R%s\n", b, rc, e));
    }
    else {
        rc_t rc = KNSManagerAvail(mgr);
        OUTMSG(("%s", b));

        if (full) {
            OUTMSG(("KNSManagerAvail = %R. ", rc));
        }

        if (rc == 0) {
            const char *version_string = NULL;
            rc = KNSManagerCurlVersion(mgr, &version_string);
            if (rc == 0) {
                if (full) {
                    OUTMSG(("Curl Version = %s", version_string));
                }
            }
            else {
                OUTMSG(("KNSManagerCurlVersion = %R", rc));
            }
        }

        if (rc == 0 && !full) {
            OUTMSG(("libcurl: found"));
        }
        OUTMSG(("%s\n", e));
    }

    RELEASE(KNSManager, mgr);

    return rc;
}
#endif

#define kptKartITEM (kptAlias - 1)

static rc_t _KartItemPrint(const KartItem *self, bool xml) {
    const char root[] = "KartRow";
    const String *elem = NULL;
    if (xml) {
        OUTMSG(("  <%s>\n", root));
    }
    {
        const char root[] = "ProjId";
        rc_t rc = KartItemProjId(self, &elem);
        if (rc != 0) {
            OUTMSG(("KartItem%s = %R\n", root, rc));
        }
        else if (xml) {
            OUTMSG(("    <%s>%S</%s>\n", root, elem, root));
        }
        else {
            OUTMSG(("%s: %S\n", root, elem));
        }
    }
    {
        const char root[] = "ItemId";
        rc_t rc = KartItemItemId(self, &elem);
        if (rc != 0) {
            OUTMSG(("KartItem%s = %R\n", root, rc));
        }
        else if (xml) {
            OUTMSG(("    <%s>%S</%s>\n", root, elem, root));
        }
        else {
            OUTMSG(("%s: %S\n", root, elem));
        }
    }
    {
        const char root[] = "Accession";
        rc_t rc = KartItemAccession(self, &elem);
        if (rc != 0) {
            OUTMSG(("KartItem%s = %R\n", root, rc));
        }
        else if (xml) {
            OUTMSG(("    <%s>%S</%s>\n", root, elem, root));
        }
        else {
            OUTMSG(("%s: %S\n", root, elem));
        }
    }
    {
        const char root[] = "Name";
        rc_t rc = KartItemName(self, &elem);
        if (rc != 0) {
            OUTMSG(("KartItem%s = %R\n", root, rc));
        }
        else if (xml) {
            OUTMSG(("    <%s>%S</%s>\n", root, elem, root));
        }
        else {
            OUTMSG(("%s: %S\n", root, elem));
        }
    }
    {
        const char root[] = "ItemDesc";
        rc_t rc = KartItemItemDesc(self, &elem);
        if (rc != 0) {
            OUTMSG(("KartItem%s = %R\n", root, rc));
        }
        else if (xml) {
            OUTMSG(("    <%s>%S</%s>\n", root, elem, root));
        }
        else {
            OUTMSG(("%s: %S\n", root, elem));
        }
    }
    if (xml) {
        OUTMSG(("  </%s>\n", root));
    }
    return 0;
}

/*static rc_t _KartPrint(const Kart *self, bool xml) {
    const char root[] = "Kart";
    if (xml) {
        OUTMSG(("  <%s>\n", root));
    }
    rc_t rc = KartPrint(self);
    if (rc != 0) {
        OUTMSG(("KartPrint = %R\n", rc));
    }
    if (xml) {
        OUTMSG(("  </%s>\n", root));
    }
    return 0;
}
static rc_t _KartPrintSized(const Kart *self, bool xml) {
    return 0;
}
*/

static rc_t _KartPrintNumbered(const Kart *self, bool xml) {
    const char root[] = "Kart";
    if (xml) {
        OUTMSG(("  <%s numbered=\"true\">\n", root));
    }
    {
        rc_t rc = KartPrintNumbered(self);
        if (rc != 0) {
            OUTMSG(("KartPrint = %R\n", rc));
        }
    }
    if (xml) {
        OUTMSG(("  </%s>\n", root));
    }
    return 0;
}


static rc_t ipv4_endpoint_to_string(char *buffer, size_t buflen, KEndPoint *ep)
{
	uint32_t b[4];
	b[0] = ( ep->u.ipv4.addr & 0xFF000000 ) >> 24;
	b[1] = ( ep->u.ipv4.addr & 0xFF0000 ) >> 16;
	b[2] = ( ep->u.ipv4.addr & 0xFF00 ) >> 8;
	b[3] = ( ep->u.ipv4.addr & 0xFF );
	return string_printf( buffer, buflen, NULL, "ipv4: %d.%d.%d.%d : %d",
						   b[0], b[1], b[2], b[3], ep->u.ipv4.port );
}

static rc_t ipv6_endpoint_to_string(char *buffer, size_t buflen, KEndPoint *ep)
{
	uint32_t b[8];
	b[0] = ( ep->u.ipv6.addr[ 0  ] << 8 ) | ep->u.ipv6.addr[ 1  ];
	b[1] = ( ep->u.ipv6.addr[ 2  ] << 8 ) | ep->u.ipv6.addr[ 3  ];
	b[2] = ( ep->u.ipv6.addr[ 4  ] << 8 ) | ep->u.ipv6.addr[ 5  ];
	b[3] = ( ep->u.ipv6.addr[ 6  ] << 8 ) | ep->u.ipv6.addr[ 7  ];
	b[4] = ( ep->u.ipv6.addr[ 8  ] << 8 ) | ep->u.ipv6.addr[ 9  ];
	b[5] = ( ep->u.ipv6.addr[ 10 ] << 8 ) | ep->u.ipv6.addr[ 11 ];
	b[6] = ( ep->u.ipv6.addr[ 12 ] << 8 ) | ep->u.ipv6.addr[ 13 ];
	b[7] = ( ep->u.ipv6.addr[ 14 ] << 8 ) | ep->u.ipv6.addr[ 15 ];
	return string_printf( buffer, buflen, NULL,
        "ipv6: %.04X:%.04X:%.04X:%.04X:%.04X:%.04X:%.04X:%.04X: :%d", 
		b[0], b[1], b[2], b[3], b[4], b[5], b[6], b[7], ep->u.ipv6.port );
}

static rc_t ipc_endpoint_to_string(char *buffer, size_t buflen, KEndPoint *ep)
{
	return string_printf( buffer, buflen, NULL, "ipc: %s", ep->u.ipc_name );
}

static rc_t endpoint_to_string( char * buffer, size_t buflen, KEndPoint * ep )
{
	rc_t rc;
	switch( ep->type )
	{
		case epIPV4 : rc = ipv4_endpoint_to_string( buffer, buflen, ep ); break;
		case epIPV6 : rc = ipv6_endpoint_to_string( buffer, buflen, ep ); break;
		case epIPC  : rc = ipc_endpoint_to_string( buffer, buflen, ep ); break;
		default     : rc = string_printf( buffer, buflen, NULL,
                          "unknown endpoint-tyep %d", ep->type ); break;
	}
	return rc;
}

static rc_t perfrom_dns_test(const Main *self, const char *eol) {
    rc_t rc = 0;
    const char domain[] = "www.ncbi.nlm.nih.gov";
    const uint16_t port = 80;
	KEndPoint ep;
    String s_domain;
    KTimeMs_t time = 0;
	KTimeMs_t start_time = KTimeMsStamp();
    assert(self);
    StringInitCString(&s_domain, domain);
    rc = KNSManagerInitDNSEndpoint(self->knsMgr, &ep, &s_domain, port);
    time = KTimeMsStamp() - start_time;
    if (rc != 0) {
        OUTMSG
            (("KNSManagerInitDNSEndpoint(%s, %d)=%R%s", domain, port, rc, eol));
    }
    else {
        const char root[] = "DnsEndpoint";//"www.ncbi.nlm.nih.gov", 80
        char s_endpoint[1024] = "";
        rc = endpoint_to_string(s_endpoint, sizeof s_endpoint, &ep);
        if (self->xml) {
            OUTMSG(("  <%s "
                "domain=\"%s\" port=\"%d\" address=\"%s\" time=\"%d ms\"/>\n",
                root, domain, port, s_endpoint, time));
        }
        else {
            OUTMSG((
                "%s domain=\"%s\" port=\"%d\" address=\"%s\" time=\"%d ms\"",
                root, domain, port, s_endpoint, time));
        }
    }
    return rc;
}

static rc_t read_stream_into_databuffer(
    KStream *stream, KDataBuffer *databuffer)
{
	rc_t rc;
	
	size_t total = 0;
	KDataBufferMakeBytes( databuffer, 4096 );
	while ( 1 )
	{
		size_t num_read;
		uint8_t * base;
		uint64_t avail = databuffer->elem_count - total;
		if ( avail < 256 )
		{
			rc = KDataBufferResize( databuffer, databuffer->elem_count + 4096 );
			if ( rc != 0 )
			{
				LogErr( klogErr, rc, "CGI: KDataBufferResize failed" );
				break;
			}
		}
		
		base = databuffer->base;
		rc = KStreamRead(stream, &base[total],
            (size_t) databuffer->elem_count - total, &num_read);
		if ( rc != 0 )
		{
			/* TBD - look more closely at rc */
			if ( num_read > 0 )
			{
				LogErr( klogErr, rc, "CGI: KStreamRead failed" );
				rc = 0;
			}
			else
				break;
		}

		if ( num_read == 0 )
			break;

		total += num_read;
	}

	if ( rc == 0 )
		databuffer->elem_count = total;
	return rc;
}

static rc_t call_cgi(const Main *self, const char *cgi_url,
    uint32_t ver_major, uint32_t ver_minor, const char *protocol,
    const char *acc, KDataBuffer *databuffer, const char *eol)
{
	KHttpRequest *req = NULL;
    rc_t rc = 0;
    assert(self);
    rc = KNSManagerMakeReliableClientRequest
        (self->knsMgr, &req, 0x01000000, NULL, cgi_url);
    if (rc != 0) {
        OUTMSG(
            ("KNSManagerMakeReliableClientRequest(%s)=%R%s", cgi_url, rc, eol));
    }
    else {
        const char param[] = "version";
        rc = KHttpRequestAddPostParam
            (req, "%s=%u.%u", param, ver_major, ver_minor);
        if (rc != 0) {
            OUTMSG(("KHttpRequestAddPostParam(%s)=%R%s", param, rc, eol));
        }
    }
    if (rc == 0) {
        const char param[] = "accept-proto";
		rc = KHttpRequestAddPostParam( req, "%s=%s", param, protocol);
        if (rc != 0) {
            OUTMSG(("KHttpRequestAddPostParam(%s)=%R%s", param, rc, eol));
        }
    }
    if (rc == 0) {
        KHttpResult *rslt = NULL;
        rc = KHttpRequestPOST(req, &rslt);
        if (rc != 0) {
            OUTMSG(("KHttpRequestPOST(%s)=%R%s", cgi_url, rc, eol));
        }
        else {
            const char root[] = "StatusCode";
            uint32_t code = 0;
            rc = KHttpResultStatus(rslt, &code, NULL, 0, NULL);
            if (rc != 0) {
                OUTMSG(("KHttpResultStatus(%s)=%R%s", cgi_url, rc, eol));
            }
            else if (code != 200) {
                if (self->xml) {
                    OUTMSG(("    <%s>%d</%s>\n", root, code, root));
                }
                else {
                    OUTMSG(("%s=%d\n", root, code));
                }
            }
            else {
                KStream *response = NULL;
                rc = KHttpResultGetInputStream(rslt, &response);
                if (rc != 0) {
                    OUTMSG(("KHttpResultGetInputStream(%s)=%R%s",
                        cgi_url, rc, eol));
                }
                else {
                    rc = read_stream_into_databuffer(response, databuffer);
                }
                RELEASE(KStream, response);
            }
        }

        RELEASE(KHttpResult, rslt);
    }
    RELEASE(KHttpRequest, req);
    return rc;
}

static rc_t perform_cgi_test(const Main *self, const char *eol, const char *acc)
{
    rc_t rc = 0;
    const char root[] = "Cgi";
    KDataBuffer databuffer;
    KTimeMs_t start_time = KTimeMsStamp();
    if (acc == NULL) {
        return 0;
    }
    assert(self);
    memset(&databuffer, 0, sizeof databuffer);
    if (self->xml) {
        OUTMSG(("  <%s>\n", root));
    }
    rc = call_cgi(self, "http://www.ncbi.nlm.nih.gov/Traces/names/names.cgi",
        1, 1, "http", acc, &databuffer, eol);
    if (self->xml) {
        OUTMSG(("  </%s>\n", root));
    }
    return rc;
}

static rc_t MainNetwotk(const Main *self, const char *arg, const char *eol)
{
    const char root[] = "Network";
    assert(self);
    if (self->xml) {
        OUTMSG(("<%s>\n", root));
    }
    {
        const char root[] = "HttpProxy";
        bool enabled = KNSManagerGetHTTPProxyEnabled(self->knsMgr);
        if (!enabled) {
            if (self->xml) {
                OUTMSG(("  <%s enabled=\"false\">\n", root));
            }
            else {
                OUTMSG(("HTTPProxyEnabled=\"false\"\n", root));
            }
        }
        else {
            if (self->xml) {
                OUTMSG(("  <%s enabled=\"true\">\n", root));
            }
            else {
                OUTMSG(("HTTPProxyEnabled=\"true\"\n", root));
            }
        }
        {
            const String *proxy = NULL;
            rc_t rc = KNSManagerGetHTTPProxyPath(self->knsMgr, &proxy);
            if (rc != 0) {
                OUTMSG(("KNSManagerGetHTTPProxyPath()=%R%s", rc, eol));
            }
            else {
                const char root[] = "Path";
                if (self->xml) {
                    OUTMSG(("    <%s>%S</%s>\n", root, proxy, root));
                }
                else {
                    OUTMSG(("HTTPProxyPath=\"%S\"\n", proxy));
                }
            }
        }
        if (self->xml) {
            OUTMSG(("  </%s>\n", root));
        }
    }
    {
		const char *user_agent = NULL;
        rc_t rc = KNSManagerGetUserAgent(&user_agent);
        if (rc != 0) {
            OUTMSG(("KNSManagerGetUserAgent()=%R%s", rc, eol));
        }
        else {
            const char root[] = "UserAgent";
            if (self->xml) {
                OUTMSG(("  <%s>%s</%s>\n", root, user_agent, root));
            }
            else {
                OUTMSG(("UserAgent=\"%s\"\n", user_agent));
            }
        }
    }
    perfrom_dns_test(self, eol);
    perform_cgi_test(self, eol, arg);
    if (self->xml) {
        OUTMSG(("</%s>\n", root));
    }
    return 0;
}

static
rc_t MainExec(const Main *self, const KartItem *item, const char *aArg, ...)
{
    const char root[] = "Object";

    rc_t rc = 0;
    rc_t rce = 0;

    KPathType type = kptNotFound;
    bool alias = false;
    int64_t directSz = -1;
    int64_t localSz = -1;
    int64_t remoteSz = -1;
    size_t num_writ = 0;
    char arg[PATH_MAX] = "";

    const char *eol = NULL;

    va_list args;
    va_start(args, aArg);

    assert(self);

    eol = self->xml ? "<br/>\n" : "\n";

    if (self->xml) {
        OUTMSG(("<%s>\n", root));
    }

    if (item != NULL) {
        type = kptKartITEM;

        _KartItemPrint(item, self->xml);
    }

    else {
        rc = string_vprintf(arg, sizeof arg, &num_writ, aArg, args);
        if (rc != 0) {
            OUTMSG(("string_vprintf(%s)=%R%s", aArg, rc, eol));
            return rc;
        }
        assert(num_writ < sizeof arg);

        OUTMSG(("\n"));
        rc = printString(arg);
        if (rc != 0) {
            OUTMSG(("printString=%R%s", rc, eol));
            return rc;
        }
        if (MainHasTest(self, eType)) {
            OUTMSG((" "));
            rc = MainReport(self, arg, &directSz, &type, &alias);
        }
        else {
            type = KDirectoryPathType(self->dir, "%s", arg);
        }
        OUTMSG(("%s", eol));

        if (MainHasTest(self, eOpenTable)) {
            rc_t rc2 = MainOpenAs(self, arg, false);
            if (rce == 0 && rc2 != 0) {
                rce = rc2;
            }
        }
        if (MainHasTest(self, eOpenDB)) {
            rc_t rc2 = MainOpenAs(self, arg, true);
            if (rce == 0 && rc2 != 0) {
                rce = rc2;
            }
        }
    }

    if (self->recursive && type == kptDir && !alias) {
        uint32_t i = 0;
        uint32_t count = 0;
        KNamelist *list = NULL;
        rc = KDirectoryList(self->dir, &list, NULL, NULL, "%s", arg);
        if (rc != 0) {
            OUTMSG(("KDirectoryList(%s)=%R ", arg, rc));
        }
        else {
            rc = KNamelistCount(list, &count);
            if (rc != 0) {
                OUTMSG(("KNamelistCount(KDirectoryList(%s))=%R ", arg, rc));
            }
        }
        for (i = 0; i < count && rc == 0; ++i) {
            const char *name = NULL;
            rc = Quitting();
            if (rc != 0) {
                break;
            }
            rc = KNamelistGet(list, i, &name);
            if (rc != 0) {
                OUTMSG(("KNamelistGet(KDirectoryList(%s), %d)=%R ",
                    arg, i, rc));
            }
            else {
                rc_t rc2 = MainExec(self, NULL, "%s/%s", arg, name);
                if (rc2 != 0 && rce == 0) {
                    rce = rc2;
                }
            }
        }
        RELEASE(KNamelist, list);
    }
    else {
        bool isKart = false;
        Kart *kart = NULL;
        if (type == kptFile) {
            rc_t rc = KartMake(self->dir, arg, &kart, &isKart);
            if (rc != 0) {
                OUTMSG(("KartMake = %R\n", rc));
            }
        }

        if (isKart) {
            const KartItem *item = NULL;
            while (true) {
                rc_t rc2 = 0;
                RELEASE(KartItem, item);
                rc2 = Quitting();
                if (rc2 != 0) {
                    if (rce == 0) {
                        rce = rc2;
                    }
                    break;
                }
                rc2 = KartMakeNextItem(kart, &item);
                if (rc2 != 0) {
                    OUTMSG(("KartMakeNextItem = %R\n", rc2));
                    if (rce == 0) {
                        rce = rc2;
                    }
                    break;
                }
                if (item == NULL) {
                    break;
                }
                rc2 = MainExec(self, item, NULL);
                if (rc2 != 0 && rce == 0) {
                    rce = rc2;
                }
            }
            if (true) {
                _KartPrintNumbered(kart, self->xml);
            }
            /*if (true) {
                _KartPrint(kart, self->xml);
            }
            if (true) {
                _KartPrintSized(kart, self->xml);
            }*/
            KartRelease(kart);
            kart = NULL;
        }
        else {
            if (MainHasTest(self, eResolve)) {
     /* ignore returned value :
        resolver's errors are detected but not reported as test-sra's failure */
                MainResolve(self, item, arg, &localSz, &remoteSz, false);
            }

            if (MainHasTest(self, eNetwork)) {
                MainNetwotk(self, arg, eol);
            }

            if (item == NULL) {
                if (type == kptDatabase || type == kptNotFound) {
                    if (MainHasTest(self, eDependMissing)) {
                        rc_t rc2 = MainDepend(self, arg, true);
                        if (rc == 0 && rc2 != 0) {
                            rc = rc2;
                        }
                    }

                    if (MainHasTest(self, eDependAll)) {
                        rc_t rc2 = MainDepend(self, arg, false);
                        if (rc == 0 && rc2 != 0) {
                            rc = rc2;
                        }
                    }
                }
            }

            if (MainHasTest(self, eResolve) && (
                (directSz != -1 && localSz != -1 && directSz != localSz) ||
                (remoteSz != -1 && localSz != -1 && localSz != remoteSz))
               )
            {
                OUTMSG(("FILE SIZES DO NOT MATCH: "));
                if (directSz != -1 && localSz != -1 &&
                    directSz != remoteSz)
                {
                    OUTMSG(("direct=%ld != remote=%ld. ", directSz, remoteSz));
                }
                if (remoteSz != -1 && localSz != -1 &&
                    localSz != remoteSz)
                {
                    OUTMSG(("local=%ld != remote=%ld. ", localSz, remoteSz));
                }
                OUTMSG(("\n"));
            }

            OUTMSG(("\n"));
        }
    }

    if (rce != 0 && rc == 0) {
        rc = rce;
    }

    if (self->xml) {
        OUTMSG(("</%s>\n", root));
    }

    va_end(args);
    return rc;
}

static
rc_t _SraReleaseVersionPrint(const SraReleaseVersion *self, rc_t rc, bool xml,
    const char *error, const char *msg)
{
    assert(self && error && msg);

    if (rc != 0) {
        OUTMSG(("ERROR: %s.", error));
    }
    else {
        char version[256] = "";
        const char *eol = xml ? "<br/>\n" : "\n";
        rc = SraReleaseVersionPrint(self, version, sizeof version, NULL);
        if (rc == 0) {
            rc = OUTMSG(("%s: %s.%s", msg, version, eol));
        }
    }

    return rc;
}

static rc_t MainPrintVersion(Main *self) {
    const char root[] = "Version";

    rc_t rc = 0;

    SraReleaseVersion version;
    SraReleaseVersion newVersion;

    assert(self);

    if (MainHasTest(self, eNewVersion)) {
        MainAddTest(self, eVersion);
    }

    if (!MainHasTest(self, eVersion)) {
        return 0;
    }
    memset(&version, 0, sizeof version);
    memset(&newVersion, 0, sizeof newVersion);
    if (self->xml) {
        OUTMSG(("<%s>\n", root));
    }
    rc = SraReleaseVersionGet(&version);
    rc = _SraReleaseVersionPrint(&version, rc, self->xml,
        "cannot get SRA Toolkit release version",
        "NCBI SRA Toolkit release version");

    if (MainHasTest(self, eNewVersion)) {
        int32_t isNew = 0;
        rc = KNSManagerNewReleaseVersion(self->knsMgr, &newVersion);
        rc = _SraReleaseVersionPrint(&newVersion, rc, self->xml,
            "cannot get latest available SRA Toolkit release version",
            "Latest available NCBI SRA Toolkit release version");
        if (rc == 0) {
            rc = SraReleaseVersionCmp(&version, &newVersion, &isNew);
        }
        if (rc == 0) {
            if (isNew > 0) {
                OUTMSG((
           "New version of SRA Toolkit is available for download from\n"
           "\"http://www.ncbi.nlm.nih.gov/Traces/sra/sra.cgi?view=software\".\n"
                ));
            }
            else if (isNew == 0) {
                OUTMSG(("You already have the latest version of "
                    "SRA Toolkit.\n"));
            }
            else {
                OUTMSG(("Your version of "
                    "SRA Toolkit is more recent than the latest available.\n"));
            }
        }
    }

    if (self->xml) {
        OUTMSG(("</%s>\n", root));
    }
    else if (self->full) {
        OUTMSG(("\n"));
    }

    return rc;
}

static rc_t MainFini(Main *self) {
    rc_t rc = 0;

    assert(self);

    RELEASE(VResolver, self->resolver);
    RELEASE(KConfig, self->cfg);
    RELEASE(KNSManager, self->knsMgr);
    RELEASE(KRepositoryMgr, self->repoMgr);
    RELEASE(VFSManager, self->vMgr);
    RELEASE(VDBManager, self->mgr);
    RELEASE(KDirectory, self->dir);
    RELEASE(VSchema, self->schema);

    return rc;
}

#define OPTION_CACHE "allow-caching"
#define ALIAS_CACHE  "C"
static const char* USAGE_CACHE[] = { "do not disable caching", NULL };

#define OPTION_FULL "full"
#define ALIAS_FULL  NULL
static const char* USAGE_FULL[] = { "full test mode", NULL };

#define OPTION_QUICK "quick"
#define ALIAS_QUICK  "Q"
static const char* USAGE_QUICK[] = { "quick test mode", NULL };

#define OPTION_NO_RFS "no-rfs"
static const char* USAGE_NO_RFS[]
    = { "do not check remote file size for dependencies", NULL };

#define OPTION_NO_VDB "no-vdb"
#define ALIAS_NO_VDB  "N"
static const char* USAGE_NO_VDB[] = { "do not call VDBManagerPathType", NULL };

#define OPTION_PRJ "project-id"
#define ALIAS_PRJ  "p"
static const char* USAGE_PRJ[] = { "set project context", NULL };

#define OPTION_REC "recursive"
#define ALIAS_REC  "R"
static const char* USAGE_REC[] = { "check object type recursively", NULL };

#define OPTION_OUT "output"
#define ALIAS_OUT  "X"
static const char* USAGE_OUT[] = { "output type: one of (xml text)", NULL };

OptDef Options[] = {                             /* needs_value, required */
    { OPTION_CACHE , ALIAS_CACHE , NULL, USAGE_CACHE , 1, false, false },
    { OPTION_FULL  , ALIAS_FULL  , NULL, USAGE_FULL  , 1, false, false },
    { OPTION_NO_RFS, NULL        , NULL, USAGE_NO_RFS, 1, false, false },
    { OPTION_NO_VDB, ALIAS_NO_VDB, NULL, USAGE_NO_VDB, 1, false, false },
    { OPTION_OUT   , ALIAS_OUT   , NULL, USAGE_OUT   , 1, true , false },
    { OPTION_PRJ   , ALIAS_PRJ   , NULL, USAGE_PRJ   , 1, true , false },
    { OPTION_QUICK , ALIAS_QUICK , NULL, USAGE_QUICK , 1, false, false },
    { OPTION_REC   , ALIAS_REC   , NULL, USAGE_REC   , 1, false, false },
};

rc_t CC KMain(int argc, char *argv[]) {
    rc_t rc = 0;
    uint32_t pcount = 0;
    uint32_t i = 0;
    Args *args = NULL;
    rc_t rc3 = 0;
    int argi = 0;

    Main prms;
    char **argv2 = MainInit(&prms, argc, argv, &argi);

    if (rc == 0) {
        rc = ArgsMakeAndHandle(&args, argi, argv2, 1,
            Options, sizeof Options / sizeof Options[0]);
    }

    if (rc == 0) {
        rc = ArgsOptionCount(args, OPTION_CACHE, &pcount);
        if (rc) {
            LOGERR(klogErr, rc, "Failure to get '" OPTION_CACHE "' argument");
        }
        else {
            if (pcount > 0) {
                prms.allowCaching = true;
            }
        }
    }

    if (rc == 0) {
        rc = ArgsOptionCount(args, OPTION_PRJ, &pcount);
        if (rc) {
            LOGERR(klogErr, rc, "Failure to get '" OPTION_PRJ "' argument");
        }
        else {
            if (pcount > 0) {
                const char *dummy = NULL;
                rc = ArgsOptionValue(args, OPTION_PRJ, 0, &dummy);
                if (rc != 0) {
                    LOGERR(klogErr, rc,
                        "Failure to get '" OPTION_PRJ "' argument");
                }
                else {
                    prms.projectId = AsciiToU32(dummy, NULL, NULL);
                }
            }
        }
    }

    prms.full = true;

    if (rc == 0) {
        rc = ArgsOptionCount(args, OPTION_QUICK, &pcount);
        if (rc) {
            LOGERR(klogErr, rc, "Failure to get '" OPTION_QUICK "' argument");
        }
        else {
            if (pcount > 0) {
                prms.full = false;
            }
        }
    }

    if (rc == 0) {
        rc = ArgsOptionCount(args, OPTION_FULL, &pcount);
        if (rc) {
            LOGERR(klogErr, rc, "Failure to get '" OPTION_FULL "' argument");
        }
        else {
            if (pcount > 0) {
                prms.full = true;
            }
        }
    }

    if (!prms.full) {
        MainMakeQuick(&prms);
    }

    if (rc == 0) {
        rc = MainInitObjects(&prms);
    }

    if (rc == 0) {
        const char root[] = "Test-sra";
        rc = ArgsOptionCount(args, OPTION_OUT, &pcount);
        if (rc) {
            LOGERR(klogErr, rc, "Failure to get '" OPTION_OUT "' argument");
        }
        else {
            if (pcount > 0) {
                const char *dummy = NULL;
                rc = ArgsOptionValue(args, OPTION_OUT, 0, &dummy);
                if (rc != 0) {
                    LOGERR(klogErr, rc,
                        "Failure to get '" OPTION_OUT "' argument");
                }
                else if (strcmp(dummy, "x") == 0 || strcmp(dummy, "X") == 0) {
                    prms.xml = true;
                }
                else {
                    prms.xml = false;
                }
            }
            else {
                prms.xml = MainHasTest(&prms, eCfg)
                    || MainHasTest(&prms, eNcbiReport);
            }
        }

        if (prms.xml) {
            OUTMSG(("<%s>\n", root));
        }

        MainPrintVersion(&prms);

        if (MainHasTest(&prms, eCfg)) {
            rc_t rc2 = MainPrintConfig(&prms);
            if (rc == 0 && rc2 != 0) {
                rc = rc2;
            }
        }

        if (MainHasTest(&prms, eOS)) {
            PrintOS(prms.xml);
        }

        if (MainHasTest(&prms, eAscp)) {
            MainPrintAscp(&prms);
        }

        if (!prms.full) {
            rc_t rc2 = MainQuickCheck(&prms);
            if (rc == 0 && rc2 != 0) {
                rc = rc2;
            }
        }

        if (rc == 0) {
            rc = ArgsOptionCount(args, OPTION_NO_RFS, &pcount);
            if (rc) {
                LOGERR(klogErr, rc,
                    "Failure to get '" OPTION_NO_RFS "' argument");
            }
            else {
                if (pcount > 0) {
                    prms.noRfs = true;
                }
            }
        }

        if (rc == 0) {
            rc = ArgsOptionCount(args, OPTION_NO_VDB, &pcount);
            if (rc) {
                LOGERR(klogErr, rc,
                    "Failure to get '" OPTION_NO_VDB "' argument");
            }
            else {
                if (pcount > 0) {
                    prms.noVDBManagerPathType = true;
                }
            }
        }

        if (rc == 0) {
            rc = ArgsOptionCount(args, OPTION_REC, &pcount);
            if (rc) {
                LOGERR(klogErr, rc, "Failure to get '" OPTION_REC "' argument");
            }
            else {
                if (pcount > 0) {
                    prms.recursive = true;
                }
            }
        }

        if (rc == 0) {
            rc = ArgsParamCount(args, &pcount);
        }

        for (i = 0; i < pcount; ++i) {
            const char *name = NULL;
            rc3 = ArgsParamValue(args, i, &name);
            if (rc3 == 0) {
                rc_t rc2 = Quitting();
                if (rc2 != 0) {
                    if (rc == 0 && rc2 != 0) {
                        rc = rc2;
                    }
                    break;
                }
                ReportResetObject(name);
                rc2 = MainExec(&prms, NULL, name);
                if (rc == 0 && rc2 != 0) {
                    rc = rc2;
                }
            }
        }
        if (rc == 0 && rc3 != 0) {
            rc = rc3;
        }

        if (MainHasTest(&prms, eNcbiReport)) {
            ReportForceFinalize();
        }

        if (!prms.full) {
            OUTMSG(("\nAdd -F option to try all the tests."));
        }

        if (prms.xml) {
            OUTMSG(("</%s>\n", root));
        }
    }

    RELEASE(Args, args);

    {
        rc_t rc2 = MainFini(&prms);
        if (rc == 0 && rc2 != 0) {
            rc = rc2;
        }
    }
    free(argv2);

    OUTMSG(("\n"));

    return rc;
}<|MERGE_RESOLUTION|>--- conflicted
+++ resolved
@@ -181,11 +181,7 @@
         "  f - print ascp information\n"
         "  F - print verbose ascp information\n"
         "  t - print object types\n"
-<<<<<<< HEAD
-        "  N - run network test\n");
-=======
         "  w - run network test\n");
->>>>>>> 0c8d53e7
     if (rc == 0 && rc2 != 0) {
         rc = rc2;
     }
@@ -908,21 +904,13 @@
     return _KDBPathTypePrint("", *type, " ");
 }
 
-<<<<<<< HEAD
-static rc_t _VDBManagerReportRemote(const VDBManager *self, const char *name)
-=======
 static rc_t _VDBManagerReportRemote
     (const VDBManager *self, const char *name, const VSchema *schema)
->>>>>>> 0c8d53e7
 {
     bool notFound = false;
     const VDatabase *db = NULL;
     const VTable *tbl = NULL;
-<<<<<<< HEAD
-    rc_t rc = VDBManagerOpenDBRead(self, &db, NULL, name);
-=======
     rc_t rc = VDBManagerOpenDBRead(self, &db, schema, name);
->>>>>>> 0c8d53e7
     if (rc == 0) {
         RELEASE(VDatabase, db);
         return _KDBPathTypePrint("", kptDatabase, " ");
@@ -930,11 +918,7 @@
     else if (GetRCState(rc) == rcNotFound) {
         notFound = true;
     }
-<<<<<<< HEAD
-    rc = VDBManagerOpenTableRead(self,  &tbl, NULL,name);
-=======
     rc = VDBManagerOpenTableRead(self,  &tbl, schema, name);
->>>>>>> 0c8d53e7
     if (rc == 0) {
         RELEASE(VTable, tbl);
         return _KDBPathTypePrint("", kptTable, " ");
@@ -1014,11 +998,7 @@
     OUTMSG(("%,lu ", size));
 
     if (!self->noVDBManagerPathType) {
-<<<<<<< HEAD
-        _VDBManagerReportRemote(self->mgr, name);
-=======
         _VDBManagerReportRemote(self->mgr, name, self->schema);
->>>>>>> 0c8d53e7
     }
 
     return rc;
@@ -1515,8 +1495,6 @@
         if (rc2 != 0 && rc == 0) {
             rc = rc2;
         }
-
-        rc = VDBManagerSetResolver(self->mgr, resolver);
 
         rc2 = MainResolveRemote(self, resolver, name, acc, &remote, remoteSz,
             false);
