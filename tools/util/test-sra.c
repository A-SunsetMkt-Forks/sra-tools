--- conflicted
+++ resolved
@@ -2537,13 +2537,8 @@
         KTimeMs_t time = 0;
         const char root[] = "Response";
         rc = call_cgi ( self,
-<<<<<<< HEAD
-            "https://www.ncbi.nlm.nih.gov/Traces/names/names.cgi",
+            "https://www.ncbi.nlm.nih.gov/Traces/names/names.fcgi",
             3, 0, "http,https", acc, & databuffer, eol );
-=======
-            "https://www.ncbi.nlm.nih.gov/Traces/names/names.fcgi",
-            1, 2, "http,https", acc, & databuffer, eol );
->>>>>>> 9c3ef66c
         time = KTimeMsStamp() - start_time;
         if (rc == 0) {
             char *start = databuffer.base;
