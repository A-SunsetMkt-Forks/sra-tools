# ===========================================================================
#
#                            PUBLIC DOMAIN NOTICE
#               National Center for Biotechnology Information
#
#  This software/database is a "United States Government Work" under the
#  terms of the United States Copyright Act.  It was written as part of
#  the author's official duties as a United States Government employee and
#  thus cannot be copyrighted.  This software/database is freely available
#  to the public for use. The National Library of Medicine and the U.S.
#  Government have not placed any restriction on its use or reproduction.
#
#  Although all reasonable efforts have been taken to ensure the accuracy
#  and reliability of the software and data, the NLM and the U.S.
#  Government do not and cannot warrant the performance or results that
#  may be obtained by using this software or data. The NLM and the U.S.
#  Government disclaim all warranties, express or implied, including
#  warranties of performance, merchantability or fitness for any particular
#  purpose.
#
#  Please cite the author in any work or product based on this material.
#
# ===========================================================================


default: std

TOP ?= $(abspath ../..)
MODULE = tools/pacbio-load

include $(TOP)/build/Makefile.env

INT_TOOLS = \

EXT_TOOLS = \
	pacbio-load

ALL_TOOLS = \
	$(INT_TOOLS) \
	$(EXT_TOOLS)


#-------------------------------------------------------------------------------
# where to find hdf5 libs
#
ifdef NCBI
ifeq (dbg,$(BUILD))
	LIBHDF5_LPATH = $(NCBI)/hdf5/Debug/lib
else
	LIBHDF5_LPATH = $(NCBI)/hdf5/Release/lib
endif
endif

#-------------------------------------------------------------------------------
# outer targets
#
ifeq (1,$(HAVE_HDF5))

all std: vers-includes
	@ $(MAKE_CMD) $(TARGDIR)/$@

$(ALL_TOOLS): vers-includes
	@ $(MAKE_CMD) $(BINDIR)/$@

else

all std: $(ALL_TOOLS)

$(ALL_TOOLS):
	@ echo "NOTE - $(@F) cannot be built:"                          \
	       "It requires our internal library 'libkdf5'"             \
	       "which requires 'libhdf5' and its development headers."
endif

.PHONY: all std $(ALL_TOOLS)

#-------------------------------------------------------------------------------
# all
#
$(TARGDIR)/all: \
	$(addprefix $(BINDIR)/,$(ALL_TOOLS))

.PHONY: $(TARGDIR)/all

#-------------------------------------------------------------------------------
# std
#
$(TARGDIR)/std: \
	$(addprefix $(BINDIR)/,$(EXT_TOOLS))

.PHONY: $(TARGDIR)/std

#-------------------------------------------------------------------------------
# vers-includes
#
$(TARGDIR)/vers-includes: $(addsuffix .vers.h,$(EXT_TOOLS))

.PHONY: $(TARGDIR)/vers-includes

#-------------------------------------------------------------------------------
# clean
#
clean: stdclean

.PHONY: clean

#-------------------------------------------------------------------------------
# vdb-copy
#  vdb copy tool
#
PACBIO_LOAD_SRC = \
	pl-context \
	pl-tools \
	pl-zmw \
	pl-basecalls_cmn \
	pl-sequence \
	pl-consensus \
	pl-passes \
	pl-metrics \
	pl-regions \
	pl-progress \
	pacbio-load

PACBIO_LOAD_OBJ = \
	$(addsuffix .$(OBJX),$(PACBIO_LOAD_SRC))

PACBIO_LOAD_LIB = \
	-skapp \
	-skdf5 \
	-sload \
	-shdf5 \
	-sncbi-wvdb \
<<<<<<< HEAD
	-lm \
	-lhdf5 \
=======
	-sm \
>>>>>>> f6e3bffc

ifdef HDF5_LIBDIR
	PACBIO_LOAD_LIB += $(addprefix -L,$(HDF5_LIBDIR))
endif

$(BINDIR)/pacbio-load: $(PACBIO_LOAD_OBJ)
	$(LD) --exe --vers $(SRCDIR) -o $@ $^ $(PACBIO_LOAD_LIB)<|MERGE_RESOLUTION|>--- conflicted
+++ resolved
@@ -130,12 +130,7 @@
 	-sload \
 	-shdf5 \
 	-sncbi-wvdb \
-<<<<<<< HEAD
-	-lm \
-	-lhdf5 \
-=======
 	-sm \
->>>>>>> f6e3bffc
 
 ifdef HDF5_LIBDIR
 	PACBIO_LOAD_LIB += $(addprefix -L,$(HDF5_LIBDIR))
