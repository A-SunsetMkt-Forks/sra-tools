--- conflicted
+++ resolved
@@ -127,19 +127,6 @@
                 return;
             }
         }
-<<<<<<< HEAD
-        catch (sratools2::WhatImposter::InvalidToolException&) {
-            std::cerr << "An error occured: unrecognized tool " << toolpath.basename() << std::endl << error_continues_message << std::endl;
-        }
-        catch (sratools2::WhatImposter::InvalidVersionException&) {
-            std::cerr << "An error occured: unrecognized version " << toolpath.version() << ", expected " << toolpath.toolkit_version() << std::endl << error_continues_message << std::endl;
-        }
-        catch (std::exception const &e) {
-            std::cerr << "An error occured: " << e.what() << std::endl << error_continues_message << std::endl;
-        }
-        catch (...) {
-            std::cerr << "An unexpected error occured." << std::endl << error_continues_message << std::endl;
-=======
         else
             *out = arg.argind;
     });
@@ -167,7 +154,6 @@
             std::cerr << arg.argument << " is not a run accession. For more information, see https://www.ncbi.nlm.nih.gov/sra/?term=" << arg.argument << std::endl;
             ++result;
             break;
->>>>>>> 2286a622
         }
     });
     return result;
@@ -474,9 +460,11 @@
         });
 
         // MARK: Set debug flags
+#if _DEBUGGING
         parsed.each("debug", [](Argument const &arg) {
             KDbgSetString(arg.argument);
         });
+#endif        
 
         // MARK: Check for special parameters that trigger immediate tool execution.
         if (parsed.any("help"))
