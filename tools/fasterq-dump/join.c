--- conflicted
+++ resolved
@@ -895,11 +895,7 @@
                                     size_t cur_cache,
                                     uint64_t * res )
 {
-<<<<<<< HEAD
     cmn_params cp = { dir, vdb_mgr, accession_short, accession_path, 0, 0, cur_cache };
-=======
-    cmn_params cp = { dir, vdb_mgr, accession_path, NULL, 0, 0, cur_cache };
->>>>>>> c9ce2c2f
     struct fastq_csra_iter * iter;
     fastq_iter_opt opt = { false, false, false, false }; /* fastq_iter.h */
     rc_t rc = make_fastq_csra_iter( &cp, opt, &iter ); /* fastq_iter.c */
@@ -1268,13 +1264,8 @@
     {
         join j;
         cmn_params cp = { jtd -> dir, jtd -> vdb_mgr,
-<<<<<<< HEAD
                           jtd -> accession_short, jtd -> accession_path,
                           jtd -> first_row, jtd -> row_count, jtd -> cur_cache };
-=======
-                          jtd -> accession_path, NULL, jtd -> first_row, jtd -> row_count, jtd -> cur_cache };
->>>>>>> c9ce2c2f
-
         rc = init_join( &cp,
                         results,
                         jtd -> lookup_filename,
