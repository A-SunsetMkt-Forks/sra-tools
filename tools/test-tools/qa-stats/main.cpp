/* ===========================================================================
 *
 *                            PUBLIC DOMAIN NOTICE
 *               National Center for Biotechnology Information
 *
 *  This software/database is a "United States Government Work" under the
 *  terms of the United States Copyright Act.  It was written as part of
 *  the author's official duties as a United States Government employee and
 *  thus cannot be copyrighted.  This software/database is freely available
 *  to the public for use. The National Library of Medicine and the U.S.
 *  Government have not placed any restriction on its use or reproduction.
 *
 *  Although all reasonable efforts have been taken to ensure the accuracy
 *  and reliability of the software and data, the NLM and the U.S.
 *  Government do not and cannot warrant the performance or results that
 *  may be obtained by using this software or data. The NLM and the U.S.
 *  Government disclaim all warranties, express or implied, including
 *  warranties of performance, merchantability or fitness for any particular
 *  purpose.
 *
 *  Please cite the author in any work or product based on this material.
 *
 * ===========================================================================
 *
 * Project:
 *  Loader QA Stats
 *
 * Purpose:
 *  Compute expected invariant statistics.
 */

#include <iostream>
#include <fstream>
#include <functional>
#include <sstream>
#include <chrono>
#include <tuple>
#include <cmath>
#include <cassert>
#include <JSON_ostream.hpp>
<<<<<<< HEAD
#include "parameters.hpp"
#include "input.hpp"
#include "hashing.hpp"
=======
#include <hashing.hpp>
#include "parameters.hpp"
#include "input.hpp"
>>>>>>> d63b0536
#include "stats.hpp"

static inline
JSON_ostream &operator <<(JSON_ostream &s, HashResult64 const &v) {
    char buffer[32];
    return s << HashResult64::to_hex(v.value, buffer);
}

static inline
JSON_ostream &operator <<(JSON_ostream &out, CountBT const &value) {
<<<<<<< HEAD
        return out
            << JSON_Member{"count"} << value.total
            << JSON_Member{"biological"} << value.biological
            << JSON_Member{"technical"} << value.technical;
=======
    return out
        << JSON_Member{"count"} << value.total
        << JSON_Member{"biological"} << value.biological
        << JSON_Member{"technical"} << value.technical;
>>>>>>> d63b0536
}

static inline
JSON_ostream &operator <<(JSON_ostream &out, CountFR const &value) {
    return out
<<<<<<< HEAD
            << JSON_Member{"total"} << value.total
=======
        << JSON_Member{"total"} << value.total
>>>>>>> d63b0536
        << JSON_Member{"5'"} << value.fwd
        << JSON_Member{"3'"} << value.rev;
}

struct BaseStatsEntry {
    char const *base;
    uint64_t bio, tech;

    friend
    JSON_ostream &operator <<(JSON_ostream &out, BaseStatsEntry const &self) {
        if (self.bio || self.tech) {
            out << '{' << JSON_Member{"base"} << self.base;
            if (self.bio)
                out << JSON_Member{"biological"} << self.bio;
            if (self.tech)
                out << JSON_Member{"technical"} << self.tech;
            out << '}';
        }
<<<<<<< HEAD

=======
>>>>>>> d63b0536
        return out;
    }
};

static inline
JSON_ostream &operator <<(JSON_ostream &out, BaseStats const &stats) {
    using Index = BaseStats::Index;
    auto const bioW = stats[Index{'A', false}] + stats[Index{'T', false}];
    auto const bioS = stats[Index{'C', false}] + stats[Index{'G', false}];
    auto const bioN = stats[Index{'N', false}];
    auto const techW = stats[Index{'A', true}] + stats[Index{'T', true}];
    auto const techS = stats[Index{'C', true}] + stats[Index{'G', true}];
    auto const techN = stats[Index{'N', true}];

    return out
        << BaseStatsEntry{"N", bioN, techN}
        << BaseStatsEntry{"W", bioW, techW}
        << BaseStatsEntry{"S", bioS, techS};
}

struct DistanceStatEntry {
    double power;
    unsigned length;

    DistanceStatEntry(DistanceStats::DistanceStat::Index i, uint64_t count, uint64_t total)
    : power(double(count)/total)
    , length(i)
    {}

    friend
    JSON_ostream &operator <<(JSON_ostream &out, DistanceStatEntry const &self) {
        return out
        << '{'
            << JSON_Member{"length"} << self.length
            << JSON_Member{"power"} << self.power
<<<<<<< HEAD
                << '}';
            }
=======
        << '}';
    }
>>>>>>> d63b0536
};

static inline
JSON_ostream &operator <<(JSON_ostream &out, DistanceStats::DistanceStat const &self) {
    using Index = DistanceStats::DistanceStat::Index;
    self.forEach([&](Index i, uint64_t count, uint64_t total) {
        out << DistanceStatEntry{ i, count, total };
    });
    return out;
}

static inline
JSON_ostream &operator <<(JSON_ostream &out, std::pair < DistanceStats::DistanceStat const *, DistanceStats::DistanceStat const * > const &self)
{
    using Index = DistanceStats::DistanceStat::Index;
    self.first->forEach(*self.second, [&](Index i, uint64_t count, uint64_t total) {
        out << DistanceStatEntry{ i, count, total };
    });
    return out;
}

static inline
JSON_ostream &operator <<(JSON_ostream &out, DistanceStats const &distance) {
    if (distance) {
        out << JSON_Member{"W"} << '[' << std::make_pair(&distance.A, &distance.T) << ']';
        out << JSON_Member{"S"} << '[' << std::make_pair(&distance.C, &distance.G) << ']';
        out << JSON_Member{"S-W"} << '[' << distance.SW << ']';
        out << JSON_Member{"K-M"} << '[' << distance.KM << ']';
<<<<<<< HEAD
        }
        return out;
=======
    }
    return out;
>>>>>>> d63b0536
}

static
JSON_ostream &operator <<(JSON_ostream &out, ReferenceStats const &self) {
    for (auto &reference : self) {
        auto const refId = &reference - &self[0];
        auto const refName = Input::references[refId];
        CountFR total;
        auto const &posHash = reference[0].total;
        auto const &seqHash = reference[0].fwd;
        auto const &cigHash = reference[0].rev;

        out << '{'
            << JSON_Member{"name"} << refName
            << JSON_Member{"chunks"} << '[';
        for (auto &counter : reference) {
            if (&counter == &reference[0] || counter.total == 0) continue;

            auto const chunk = (&counter - &reference[0]) - 1;
            total += counter;

            out
            << '{'
                << JSON_Member{"start"} << chunk * ReferenceStats::chunkSize + 1
                << JSON_Member{"last"} << (chunk + 1) * ReferenceStats::chunkSize
<<<<<<< HEAD
                    << JSON_Member{"alignments"} << '{' << counter << '}'
                << '}';
            }
            out << ']'
=======
                << JSON_Member{"alignments"} << '{' << counter << '}'
            << '}';
        }
        out << ']'
>>>>>>> d63b0536
            << JSON_Member{"alignments"} << '{' << total << '}'
            << JSON_Member{"position"} << HashResult64{posHash}
            << JSON_Member{"sequence"} << HashResult64{seqHash}
            << JSON_Member{"cigar"} << HashResult64{cigHash}
<<<<<<< HEAD
            << '}';
        }
        return out;
}

static JSON_ostream &operator <<(JSON_ostream &out, SpotLayouts const &value) {
        for (auto i = value.index.begin(); i != value.index.end(); ++i) {
            out << '{'
            << JSON_Member{"descriptor"} << i->first
            << JSON_Member{"count"} << value.count[i->second]
            << '}';
        }
        return out;
}

static JSON_ostream &operator <<(JSON_ostream &out, CountBTN const &value) {
        return out
            << JSON_Member{"total"} << value.total
            << JSON_Member{"biological"} << value.biological
            << JSON_Member{"no-biological"} << value.nobiological
            << JSON_Member{"technical"} << value.technical
            << JSON_Member{"no-technical"} << value.notechnical;
}

static
JSON_ostream &operator <<(JSON_ostream &out, SpotStats const &stats) {
        for (auto &[k, v] : stats) {
            out << '{'
                << JSON_Member{"nreads"} << k
                << v
            << '}';
        }
        return out;
}

static JSON_ostream &operator <<(JSON_ostream &out, Stats const &self) {
        out << JSON_Member{"reads"}        << '{' << self.reads       << '}';
        out << JSON_Member{"bases"}        << '[' << self.bases       << ']';
        out << JSON_Member{"spots"}        << '[' << self.spots       << ']';
        out << JSON_Member{"spot-layouts"} << '[' << self.layouts     << ']';
        out << JSON_Member{"spectra"}      << '{' << self.spectra     << '}';
        out << JSON_Member{"references"}   << '[' << self.references  << ']';
        // fingerprint is only output separately
        // out << JSON_Member{"fingerprint"}  << '[' << self.fingerprint << ']';

        return out;
}

static
SpotLayout spotLayout(Input const &spot) {
    SpotLayout result;

=======
        << '}';
    }
    return out;
}

static JSON_ostream &operator <<(JSON_ostream &out, SpotLayouts const &value) {
    for (auto i = value.index.begin(); i != value.index.end(); ++i) {
        out << '{'
            << JSON_Member{"descriptor"} << i->first
            << JSON_Member{"count"} << value.count[i->second]
        << '}';
    }
    return out;
}

static JSON_ostream &operator <<(JSON_ostream &out, CountBTN const &value) {
    return out
        << JSON_Member{"total"} << value.total
        << JSON_Member{"biological"} << value.biological
        << JSON_Member{"no-biological"} << value.nobiological
        << JSON_Member{"technical"} << value.technical
        << JSON_Member{"no-technical"} << value.notechnical;
}

static
JSON_ostream &operator <<(JSON_ostream &out, SpotStats const &stats) {
    for (auto &[k, v] : stats) {
        out << '{'
            << JSON_Member{"nreads"} << k
            << v
        << '}';
    }
    return out;
}

static JSON_ostream &operator <<(JSON_ostream &out, Stats const &self) {
    out << JSON_Member{"reads"}        << '{' << self.reads      << '}';
    out << JSON_Member{"bases"}        << '[' << self.bases      << ']';
    out << JSON_Member{"spots"}        << '[' << self.spots      << ']';
    out << JSON_Member{"spot-layouts"} << '[' << self.layouts    << ']';
    out << JSON_Member{"spectra"}      << '{' << self.spectra    << '}';
    out << JSON_Member{"references"}   << '[' << self.references << ']';
    // fingerprint is only output separately
    // out << JSON_Member{"fingerprint"}  << '[' << self.fingerprint << ']';

    return out;
}

static
SpotLayout spotLayout(Input const &spot) {
    SpotLayout result;

>>>>>>> d63b0536
    for (auto && read : spot.reads) {
        result.appendRead(read.length
                          , read.type == Input::ReadType::biological || read.type == Input::ReadType::aligned
                          , read.type == Input::ReadType::technical
                          , read.orientation == Input::ReadOrientation::forward
                          , read.orientation == Input::ReadOrientation::reverse);
<<<<<<< HEAD
     }
=======
    }
>>>>>>> d63b0536
    return result;
}

struct Reporter {
private:
    using Clock = decltype(std::chrono::steady_clock::now());
    using Duration = Clock::duration;
    Clock start;
    Duration freq;
    Clock nextReport;
    uint64_t threshold;
    static Clock now() {
        return std::chrono::steady_clock::now();
    }
public:
    Reporter(int seconds = 0)
    : start(now())
    , freq(seconds ? Duration(std::chrono::seconds(seconds)) : Duration::zero())
    , nextReport(start + freq)
    , threshold(2)
    {}
    void setFrequency(int seconds) {
        nextReport = now() + (freq = Duration(std::chrono::seconds(seconds)));
    }
    template <typename T>
    void finalReport(T const &progress, Clock const &now = Reporter::now()) const {
        auto const elapsed = std::chrono::duration<double>{now - start};
        if (progress == 0 || elapsed.count() <= 0) {
            std::cerr << "progress: " << progress << " records" << std::endl;
        }
        else {
            auto const rps = progress / elapsed.count();
            std::cerr << "progress: " << progress << " records, per second: " << rps << std::endl;
        }
    }
    template <typename T>
    double report(T const &progress, Clock const &now = Reporter::now()) const {
        auto const elapsed = std::chrono::duration<double>{now - start};
        if (progress == 0 || elapsed.count() < 1)
            return 0;
        auto const rps = progress / elapsed.count();
        std::cerr << "progress: records per second: " << rps << std::endl;
        return rps;
    }
    template <typename T>
    void update(T const &progress) {
        if (freq == Duration::zero()) return;
        if (progress < threshold) return;
        auto const rps = report(progress);
        if (rps > 1) {
            threshold = progress + rps * std::chrono::duration_cast<std::chrono::seconds>(freq).count();
        }
        return;
        auto n = now();
        if (n >= nextReport) {
            nextReport = n + freq;
            auto const rps = report(progress, n);
            if (rps > 1) {
                threshold = progress + (1 << int(log2(rps)));
            }
        }
    }
};

struct App {
    App(int argc, char *argv[])
    : arguments(argc, argv, {
        { "progress", "p", "60" },
        { "multithreaded", "t", "1" },
        { "mmap", "m", "1" },
        { "output", "o", nullptr, true },
        { "fingerprint", "f", nullptr, false }
    })
    , nextInput(arguments.begin())
    , currentInput(arguments.end())
    {
        for (auto const &[param, value] : arguments.parameters) {
            if (param == "progress" && value.has_value()) {
                reporter.setFrequency(std::stoi(value.value()));
                continue;
            }
            if (param == "multithreaded" && value.has_value()) {
                multithreaded = std::stoi(value.value());
                continue;
            }
            if (param == "mmap" && value.has_value()) {
                use_mmap = std::stoi(value.value()) != 0;
                continue;
            }
            if (param == "output") {
                if (value) {
                    output = value;
                    continue;
                }
                std::cerr << "error: output parameter needs a path" << std::endl;
                exit(1);
            }
            if (param == "fingerprint") {
                fingerprint = true;
                continue;
            }
            if (param == "help") {
                std::cout << "usage: " << arguments.program << " [-f|--fingerprint] [-p|--progress <seconds:=60>] [-t|--multithreaded] [-m|--mmap] [-o|--output <path>] [<path> ...]" << std::endl;
                exit(0);
            }
            std::cerr << "error: Unrecognized parameter " << param << std::endl;
            exit(1);
        }
    }
    int run() {
        while (processNextInput())
            ;
        if (output) {
            auto const &path = output.value();
            auto strm = std::ofstream(path.c_str());
            if (strm)
                print(strm);
            else
                std::cerr << "couldn't open " << path << std::endl;
        }
        else {
            print(std::cout);
        }
        return 0;
    }
private:
    bool processNextInput() {
        gather();
        return !(arguments.empty() || nextInput == arguments.end());
    }
    void print(std::ostream &strm) {
        auto out = JSON_ostream{strm};

        out << '{';
        if ( fingerprint )
        {
            out << JSON_Member{"fingerprint"} << JSON_ostream::Compact{true} << stats.fingerprint << JSON_ostream::Compact{false}
                << JSON_Member{"fingerprint-digest"} << stats.fingerprint.digest();
        }
        else
        {
            out << JSON_Member{"total"} << '{' << stats << '}';

            if (!spotGroup.empty()) {
                out << JSON_Member{"groups"} << '[';
                for (auto const &stats : spotGroup) {
                    auto const &group = Input::groups[&stats - &spotGroup[0]];

                    out << '{'
                        << JSON_Member{"group"} << group
                        << stats
                    << '}';
                }
                out << ']';
            }
        }
        out << '}';
        std::cout << std::endl;
    }
    void gather() {
        auto source = Input::newSource(inputStream(), multithreaded);
        while (*source) {
            try {
                auto const spot = source->get();
                unsigned naligned = 0;

                if (spotGroup.size() < Input::groups.size())
                    spotGroup.resize(Input::groups.size(), Stats{});

                auto const group = spot.group >= 0 ? &spotGroup[spot.group] : nullptr;

                for (auto const &read : spot.reads) {
                    if (read.type == Input::ReadType::aligned && !read.cigar) {
                        // This is the sequence record for an aligned read.
                        // The sequence and alignment details have/will be handled
                        // by the alignment record.
                        continue;
                    }
                    auto const seq = spot.sequence.substr(read.start, read.length);
                    auto const bio = read.type == Input::ReadType::biological || read.type == Input::ReadType::aligned;

                    stats.record(seq, bio, group);
                    if (read.type == Input::ReadType::aligned) {
                        assert(read.reference >= 0);
                        assert(read.position >= 0);
                        unsigned const strand = read.orientation == Input::ReadOrientation::reverse ? 1 : 0;
                        stats.record(read.reference, read.position, strand, seq, read.cigar, group);
                        ++naligned;
                    }
                }
                if (spot.reads.size() > 0 && spot.reads.size() != naligned) {
                    stats.record(spotLayout(spot), group);
                }

                reporter.update(++processed);
            }
            catch (std::ios_base::failure const &e) {
                ((void)(e));
            }
        }
        reporter.finalReport(processed);
    }
    Input::Source::Type inputStream() {
        if (arguments.empty())
            return Input::Source::StdInType();

        currentInput = nextInput++;
        return Input::Source::FilePathType{currentInput->c_str(), use_mmap};
    }
    uint64_t processed = 0;
    int multithreaded = 0;
    bool use_mmap = false;
    bool fingerprint = false;
    std::optional<std::string> output;

    Stats stats;
    std::vector<Stats> spotGroup;

    Reporter reporter;

    Arguments arguments;
    Arguments::const_iterator nextInput;
    Arguments::const_iterator currentInput;
};

int main(int argc, char * argv[]) {
/*
    Input::runTests();
    SeqHash::test();
 */
    auto app = App{argc, argv};

    return app.run();
}
<|MERGE_RESOLUTION|>--- conflicted
+++ resolved
@@ -38,15 +38,9 @@
 #include <cmath>
 #include <cassert>
 #include <JSON_ostream.hpp>
-<<<<<<< HEAD
-#include "parameters.hpp"
-#include "input.hpp"
-#include "hashing.hpp"
-=======
 #include <hashing.hpp>
 #include "parameters.hpp"
 #include "input.hpp"
->>>>>>> d63b0536
 #include "stats.hpp"
 
 static inline
@@ -57,27 +51,16 @@
 
 static inline
 JSON_ostream &operator <<(JSON_ostream &out, CountBT const &value) {
-<<<<<<< HEAD
-        return out
-            << JSON_Member{"count"} << value.total
-            << JSON_Member{"biological"} << value.biological
-            << JSON_Member{"technical"} << value.technical;
-=======
     return out
         << JSON_Member{"count"} << value.total
         << JSON_Member{"biological"} << value.biological
         << JSON_Member{"technical"} << value.technical;
->>>>>>> d63b0536
 }
 
 static inline
 JSON_ostream &operator <<(JSON_ostream &out, CountFR const &value) {
     return out
-<<<<<<< HEAD
-            << JSON_Member{"total"} << value.total
-=======
         << JSON_Member{"total"} << value.total
->>>>>>> d63b0536
         << JSON_Member{"5'"} << value.fwd
         << JSON_Member{"3'"} << value.rev;
 }
@@ -96,10 +79,6 @@
                 out << JSON_Member{"technical"} << self.tech;
             out << '}';
         }
-<<<<<<< HEAD
-
-=======
->>>>>>> d63b0536
         return out;
     }
 };
@@ -135,13 +114,8 @@
         << '{'
             << JSON_Member{"length"} << self.length
             << JSON_Member{"power"} << self.power
-<<<<<<< HEAD
-                << '}';
-            }
-=======
         << '}';
     }
->>>>>>> d63b0536
 };
 
 static inline
@@ -170,13 +144,8 @@
         out << JSON_Member{"S"} << '[' << std::make_pair(&distance.C, &distance.G) << ']';
         out << JSON_Member{"S-W"} << '[' << distance.SW << ']';
         out << JSON_Member{"K-M"} << '[' << distance.KM << ']';
-<<<<<<< HEAD
-        }
-        return out;
-=======
-    }
-    return out;
->>>>>>> d63b0536
+    }
+    return out;
 }
 
 static
@@ -202,75 +171,14 @@
             << '{'
                 << JSON_Member{"start"} << chunk * ReferenceStats::chunkSize + 1
                 << JSON_Member{"last"} << (chunk + 1) * ReferenceStats::chunkSize
-<<<<<<< HEAD
-                    << JSON_Member{"alignments"} << '{' << counter << '}'
-                << '}';
-            }
-            out << ']'
-=======
                 << JSON_Member{"alignments"} << '{' << counter << '}'
             << '}';
         }
         out << ']'
->>>>>>> d63b0536
             << JSON_Member{"alignments"} << '{' << total << '}'
             << JSON_Member{"position"} << HashResult64{posHash}
             << JSON_Member{"sequence"} << HashResult64{seqHash}
             << JSON_Member{"cigar"} << HashResult64{cigHash}
-<<<<<<< HEAD
-            << '}';
-        }
-        return out;
-}
-
-static JSON_ostream &operator <<(JSON_ostream &out, SpotLayouts const &value) {
-        for (auto i = value.index.begin(); i != value.index.end(); ++i) {
-            out << '{'
-            << JSON_Member{"descriptor"} << i->first
-            << JSON_Member{"count"} << value.count[i->second]
-            << '}';
-        }
-        return out;
-}
-
-static JSON_ostream &operator <<(JSON_ostream &out, CountBTN const &value) {
-        return out
-            << JSON_Member{"total"} << value.total
-            << JSON_Member{"biological"} << value.biological
-            << JSON_Member{"no-biological"} << value.nobiological
-            << JSON_Member{"technical"} << value.technical
-            << JSON_Member{"no-technical"} << value.notechnical;
-}
-
-static
-JSON_ostream &operator <<(JSON_ostream &out, SpotStats const &stats) {
-        for (auto &[k, v] : stats) {
-            out << '{'
-                << JSON_Member{"nreads"} << k
-                << v
-            << '}';
-        }
-        return out;
-}
-
-static JSON_ostream &operator <<(JSON_ostream &out, Stats const &self) {
-        out << JSON_Member{"reads"}        << '{' << self.reads       << '}';
-        out << JSON_Member{"bases"}        << '[' << self.bases       << ']';
-        out << JSON_Member{"spots"}        << '[' << self.spots       << ']';
-        out << JSON_Member{"spot-layouts"} << '[' << self.layouts     << ']';
-        out << JSON_Member{"spectra"}      << '{' << self.spectra     << '}';
-        out << JSON_Member{"references"}   << '[' << self.references  << ']';
-        // fingerprint is only output separately
-        // out << JSON_Member{"fingerprint"}  << '[' << self.fingerprint << ']';
-
-        return out;
-}
-
-static
-SpotLayout spotLayout(Input const &spot) {
-    SpotLayout result;
-
-=======
         << '}';
     }
     return out;
@@ -323,18 +231,13 @@
 SpotLayout spotLayout(Input const &spot) {
     SpotLayout result;
 
->>>>>>> d63b0536
     for (auto && read : spot.reads) {
         result.appendRead(read.length
                           , read.type == Input::ReadType::biological || read.type == Input::ReadType::aligned
                           , read.type == Input::ReadType::technical
                           , read.orientation == Input::ReadOrientation::forward
                           , read.orientation == Input::ReadOrientation::reverse);
-<<<<<<< HEAD
-     }
-=======
-    }
->>>>>>> d63b0536
+    }
     return result;
 }
 
