--- conflicted
+++ resolved
@@ -9,10 +9,6 @@
 
 set(HEADERS
     input.hpp
-<<<<<<< HEAD
-    hashing.hpp
-=======
->>>>>>> d63b0536
     parameters.hpp
     stats.hpp
 )
@@ -23,11 +19,7 @@
     add_executable(qa-stats ${SOURCES} ${HEADERS})
     target_compile_features(qa-stats PRIVATE cxx_std_17)
     target_link_libraries(qa-stats Threads::Threads)
-<<<<<<< HEAD
 
-=======
-    
->>>>>>> d63b0536
 #     target_compile_options( qa-stats PRIVATE -fsanitize=undefined )
 #     target_compile_options( qa-stats PRIVATE -fsanitize=address )
 #     target_link_options( qa-stats PRIVATE -fsanitize=undefined )
