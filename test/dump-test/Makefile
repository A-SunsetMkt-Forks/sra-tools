# ===========================================================================
#
#                            PUBLIC DOMAIN NOTICE
#               National Center for Biotechnology Information
#
#  This software/database is a "United States Government Work" under the
#  terms of the United States Copyright Act.  It was written as part of
#  the author's official duties as a United States Government employee and
#  thus cannot be copyrighted.  This software/database is freely available
#  to the public for use. The National Library of Medicine and the U.S.
#  Government have not placed any restriction on its use or reproduction.
#
#  Although all reasonable efforts have been taken to ensure the accuracy
#  and reliability of the software and data, the NLM and the U.S.
#  Government do not and cannot warrant the performance or results that
#  may be obtained by using this software or data. The NLM and the U.S.
#  Government disclaim all warranties, express or implied, including
#  warranties of performance, merchantability or fitness for any particular
#  purpose.
#
#  Please cite the author in any work or product based on this material.
#
# ==============================================================================

default: runtests

TOP ?= $(abspath ../..)

include $(TOP)/build/Makefile.env

runtests: check_fastq_dump_crash

check_fastq_dump_crash:
<<<<<<< HEAD
	@ $(BINDIR)/fastq-dump -Z -split-3 ERR034677 SRR125365 > /dev/null 2>&1
=======
	NCBI_SETTINGS=/ $(BINDIR)/fastq-dump -Z -split-3 ERR034677 SRR125365 > /dev/null 2>&1
>>>>>>> a9d67da1
<|MERGE_RESOLUTION|>--- conflicted
+++ resolved
@@ -31,8 +31,4 @@
 runtests: check_fastq_dump_crash
 
 check_fastq_dump_crash:
-<<<<<<< HEAD
-	@ $(BINDIR)/fastq-dump -Z -split-3 ERR034677 SRR125365 > /dev/null 2>&1
-=======
-	NCBI_SETTINGS=/ $(BINDIR)/fastq-dump -Z -split-3 ERR034677 SRR125365 > /dev/null 2>&1
->>>>>>> a9d67da1
+	@NCBI_SETTINGS=/ $(BINDIR)/fastq-dump -Z -split-3 ERR034677 SRR125365 > /dev/null 2>&1