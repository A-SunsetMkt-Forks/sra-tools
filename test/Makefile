# ===========================================================================
#
#                            PUBLIC DOMAIN NOTICE
#               National Center for Biotechnology Information
#
#  This software/database is a "United States Government Work" under the
#  terms of the United States Copyright Act.  It was written as part of
#  the author's official duties as a United States Government employee and
#  thus cannot be copyrighted.  This software/database is freely available
#  to the public for use. The National Library of Medicine and the U.S.
#  Government have not placed any restriction on its use or reproduction.
#
#  Although all reasonable efforts have been taken to ensure the accuracy
#  and reliability of the software and data, the NLM and the U.S.
#  Government do not and cannot warrant the performance or results that
#  may be obtained by using this software or data. The NLM and the U.S.
#  Government disclaim all warranties, express or implied, including
#  warranties of performance, merchantability or fitness for any particular
#  purpose.
#
#  Please cite the author in any work or product based on this material.
#
# ===========================================================================

by_default: runtests

TOP ?= $(abspath ..)
MODULE = test

include $(TOP)/build/Makefile.shell

include $(TOP)/build/Makefile.config

#-------------------------------------------------------------------------------
# default
#
SUBDIRS =    \
	dump-test       \
	vdb-config      \
	vcf-loader      \
	align-info      \
	align-cache     \
	vdb-validate    \
	kar             \
	copycat         \
	vdb-copy        \
	qual-recalib-stat \
<<<<<<< HEAD
	sra-pileup      \
	sra-stat        \
=======
>>>>>>> 17f9d80c
	srapath         \
	sra-sort        \
	fastdump        \
	sra-pileup      \
	fuse            \
	fastq-loader    \
	kget            \
	vdb-dump        \

# under construction
#    ngs-pileup      \

# common targets for non-leaf Makefiles; must follow a definition of SUBDIRS
include $(TOP)/build/Makefile.targets

$(SUBDIRS):
	@ $(MAKE) -C $@

.PHONY: default $(SUBDIRS)

#   time of slowtests in linux release mode
# real    4m 0.076s      user    4m22.256s      sys     0m10.707s     sra-sort
# real    5m21.151s      user    5m59.396s      sys     0m39.296s     fastdump
# real    6m55.921s      user    6m28.035s      sys     6m58.052s     sra-pileup
# real  184m21.347s      user   42m19.318s      sys   259m56.028s     fuse<|MERGE_RESOLUTION|>--- conflicted
+++ resolved
@@ -45,11 +45,7 @@
 	copycat         \
 	vdb-copy        \
 	qual-recalib-stat \
-<<<<<<< HEAD
-	sra-pileup      \
 	sra-stat        \
-=======
->>>>>>> 17f9d80c
 	srapath         \
 	sra-sort        \
 	fastdump        \
