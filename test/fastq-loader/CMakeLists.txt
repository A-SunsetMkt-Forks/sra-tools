--- conflicted
+++ resolved
@@ -1,13 +1,8 @@
 if( NOT WIN32 )
 
     # specify the location of schema files in a local .kfg file, to be used by the tests here as needed
-<<<<<<< HEAD
-    add_test(NAME Test_FastqLoader_Setup COMMAND bash -c "echo 'vdb/schema/paths = \"${VDB_SRCDIR}/interfaces\"' > tmp.kfg" WORKING_DIRECTORY ${CMAKE_CURRENT_SOURCE_DIR} )
-    set_tests_properties( Test_FastqLoader_Setup PROPERTIES FIXTURES_SETUP Fixture_FastqLoader )
-=======
     add_test(NAME LatfTestSetup COMMAND bash -c "echo 'vdb/schema/paths = \"${VDB_SRCDIR}/interfaces\"\n/LIBS/GUID=\"8test002-6ab7-41b2-bfd0-latfload\"' > tmp.kfg" WORKING_DIRECTORY ${CMAKE_CURRENT_SOURCE_DIR} )
     set_tests_properties(LatfTestSetup PROPERTIES FIXTURES_SETUP LatfTest)
->>>>>>> 38a56bc1
 
     AddExecutableTest( SlowTest_FastqLoader_id2name "test-id2name.cpp" "fastqloader;${COMMON_LINK_LIBRARIES};${COMMON_LIBS_READ}" )
     AddExecutableTest( Test_FastqLoader_WbFastq "wb-test-fastq.cpp" "fastqloader;${COMMON_LINK_LIBRARIES};${COMMON_LIBS_READ}" )
@@ -27,22 +22,15 @@
             COMMAND
                 ${CMAKE_COMMAND} -E env NCBI_SETTINGS=/
                 ${CMAKE_COMMAND} -E env VDB_CONFIG=${CMAKE_CURRENT_SOURCE_DIR}
-<<<<<<< HEAD
                 "./runtestcase.sh" "${BINDIR}/vdb-dump ${DumpParams}" "${BINDIR}/latf-load ${LoadParams}" "." "${TestName}" "${Result}"
             WORKING_DIRECTORY ${CMAKE_CURRENT_SOURCE_DIR}
         )
-        set_tests_properties( Test_FastqLoader_${TestName} PROPERTIES FIXTURES_REQUIRED Fixture_FastqLoader )
+        set_tests_properties( Test_FastqLoader_${TestName} PROPERTIES FIXTURES_REQUIRED LatfTest )
     endmacro()
 
     # default dump params
     macro(LatfTest TestName Result LoadParams)
         LatfTestInt( ${TestName} ${Result} "" "${LoadParams}" )
-=======
-                "./runtestcase.sh" "${DIRTOTEST}" "." "${TestName}" "${Result}" "${TestParams}"
-            WORKING_DIRECTORY ${CMAKE_CURRENT_SOURCE_DIR}
-        )
-        set_tests_properties( Test_FastqLoader_${TestName} PROPERTIES FIXTURES_REQUIRED LatfTest )
->>>>>>> 38a56bc1
     endmacro()
 
     # default dump params; single input with the name made out of TestName
