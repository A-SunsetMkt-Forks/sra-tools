--- conflicted
+++ resolved
@@ -26,11 +26,7 @@
 
 if ( NOT WIN32 )
     add_test( NAME Test_Align_Cache
-<<<<<<< HEAD
-          COMMAND runtest.sh ${VDB_SRCDIR}/interfaces ${DIRTOTEST}
-=======
           COMMAND runtest.sh ${VDB_INTERFACES_DIR} ${BINDIR}
->>>>>>> 55d6de76
           WORKING_DIRECTORY ${CMAKE_CURRENT_SOURCE_DIR} )
 else()
 #TODO: make run on Windows
