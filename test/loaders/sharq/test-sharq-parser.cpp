/*===========================================================================
*
*                            PUBLIC DOMAIN NOTICE
*               National Center for Biotechnology Information
*
*  This software/database is a "United States Government Work" under the
*  terms of the United States Copyright Act.  It was written as part of
*  the author's official duties as a United States Government employee and
*  thus cannot be copyrighted.  This software/database is freely available
*  to the public for use. The National Library of Medicine and the U.S.
*  Government have not placed any restriction on its use or reproduction.
*
*  Although all reasonable efforts have been taken to ensure the accuracy
*  and reliability of the software and data, the NLM and the U.S.
*  Government do not and cannot warrant the performance or results that
*  may be obtained by using this software or data. The NLM and the U.S.
*  Government disclaim all warranties, express or implied, including
*  warranties of performance, merchantability or fitness for any particular
*  purpose.
*
*  Please cite the author in any work or product based on this material.
*
* ===========================================================================
*
*/

/**
* Unit tests for SHARQ loader
*/
#include <ktst/unit_test.hpp>
#include <klib/rc.h>
#include <loader/common-writer.h>
#include <kfs/directory.h>
#include <kfs/file.h>
#include <sstream>

#include <fingerprint.hpp>

#include "../../tools/loaders/sharq/fastq_utils.hpp"
#include "../../tools/loaders/sharq/fastq_parser.hpp"
#include "../../tools/loaders/sharq/fastq_read.hpp"
#include "../../tools/loaders/sharq/fastq_error.hpp"

#include <sysalloc.h>
#include <stdlib.h>
#include <cstring>
#include <stdexcept>
#include <list>

using namespace std;

TEST_SUITE(SharQParserTestSuite);



TEST_CASE(SplitString)
{
    vector<string> out;
    string in0{"a"};
    sharq::split(in0, out, ',');
    REQUIRE_EQ(out.size(), 1lu);
    REQUIRE_EQ(out[0], string("a"));

    string in1{"a,b,c"};
    sharq::split(in1, out);
    REQUIRE_EQ(out.size(), 3lu);
    REQUIRE_EQ(out[0], string("a"));
    REQUIRE_EQ(out[1], string("b"));
    REQUIRE_EQ(out[2], string("c"));

    string in2{"a.b.c"};
    sharq::split(in2, out, '.');
    REQUIRE_EQ(out.size(), 3lu);
    REQUIRE_EQ(out[0], string("a"));
    REQUIRE_EQ(out[1], string("b"));
    REQUIRE_EQ(out[2], string("c"));

    string in3;
    sharq::split(in3, out);
    REQUIRE_EQ(out.size(), 0lu);
}

TEST_CASE(SplitStringPiece)
{
    vector<string> out;
    re2::StringPiece in0{"a"};
    sharq::split(in0, out, ',');
    REQUIRE_EQ(out.size(), 1lu);
    REQUIRE_EQ(out[0], string("a"));

    re2::StringPiece in1{"a,b,c"};
    sharq::split(in1, out);
    REQUIRE_EQ(out.size(), 3lu);
    REQUIRE_EQ(out[0], string("a"));
    REQUIRE_EQ(out[1], string("b"));
    REQUIRE_EQ(out[2], string("c"));

    re2::StringPiece in2{"a.b.c"};
    sharq::split(in2, out, '.');
    REQUIRE_EQ(out.size(), 3lu);
    REQUIRE_EQ(out[0], string("a"));
    REQUIRE_EQ(out[1], string("b"));
    REQUIRE_EQ(out[2], string("c"));

    re2::StringPiece in3;
    sharq::split(in3, out);
    REQUIRE_EQ(out.size(), 0lu);
}
class LoaderFixture
{
public:
    LoaderFixture()
    {
    }
    ~LoaderFixture()
    {
    }

    shared_ptr<istream> create_stream(const string& str = "") {
        shared_ptr<stringstream> ss(new stringstream);
        *ss << str;
        return ss;
    }
    string filename;
};

///////////////////////////////////////////////// SHARQ test cases
FIXTURE_TEST_CASE(EmptyFile, LoaderFixture)
{
    fastq_reader reader("test", create_stream());
    CFastqRead read;
    REQUIRE(read.Spot().empty());
    REQUIRE(read.LineNumber() == 0);
    REQUIRE(reader.parse_read<>(read) == false);
    REQUIRE(reader.eof());
}


FIXTURE_TEST_CASE(EndLines, LoaderFixture)
{
    //shared_ptr<stringstream> ss(new stringstream);
    //*ss << "\n\n";
    fastq_reader reader("test", create_stream("\n\n"));
    CFastqRead read;
    REQUIRE(reader.parse_read<>(read) == false);
    REQUIRE(reader.eof());
}


FIXTURE_TEST_CASE(InvalidDefline, LoaderFixture)
{
    fastq_reader reader("test", create_stream("qqq abcd"));
    CFastqRead read;
    REQUIRE_THROW(reader.parse_read<>(read));
}


FIXTURE_TEST_CASE(InvalidDeflineError, LoaderFixture)
{
    fastq_reader reader("test", create_stream("qqq abcd"));
    CFastqRead read;
    try {
        reader.parse_read<>(read);
        FAIL("Should not reach this point");
    } catch (fastq_error& err) {
        CHECK_EQ(err.Message(), string("[code:100] Defline not recognized"));
    }
}

const string cSPOT1 = "NB501550:336:H75GGAFXY:2:11101:10137:1038";
const string cSPOT_GROUP = "CTAGGTGA";
const string cDEFLINE1 = cSPOT1 + " 1:N:0:" + cSPOT_GROUP;
const string cDEFLINE2 = cSPOT1 + " 2:N:0:" + cSPOT_GROUP;

const string cSPOT2 = "NB501550:336:H75GGAFXY:2:11101:10138:1038";
const string cDEFLINE2_1 = cSPOT2 + " 1:N:0:" + cSPOT_GROUP;
const string cDEFLINE2_2 = cSPOT2 + " 2:N:0:" + cSPOT_GROUP;


const string cSEQ = "GATT";
const string cSEQ_MULTILINE = "GA\nTT";

const string cQUAL = "!''*";
const string cQUAL_MULTILINE = "!'\n'*";

#define _READ(defline, sequence, quality)\
    string(((defline[0] == '@' || defline[0] == '>') ? "" : "@") + string(defline)  + "\n" + sequence  + "\n+\n" + quality + "\n")\

FIXTURE_TEST_CASE(GoodRead, LoaderFixture)
{   // a good record
    CFastqRead read;
    fastq_reader reader("test", create_stream(_READ(cDEFLINE1, cSEQ, cQUAL)));
    REQUIRE(reader.parse_read<>(read));
    REQUIRE_EQ(read.Spot(), cSPOT1);
    REQUIRE_EQ(read.ReadNum(), string("1"));
    REQUIRE_EQ(read.SpotGroup(), cSPOT_GROUP);
    REQUIRE_EQ(read.Sequence(), cSEQ);
    REQUIRE_EQ(read.Quality(), cQUAL);
    REQUIRE(read.Suffix().empty());
}

FIXTURE_TEST_CASE(GoodReadFollowedByJunk, LoaderFixture)
{   // good record followed by junk
    //string cREAD = CREATE_READ(cDEFLINE1, cSEQ, cQUAL);
    CFastqRead read;
    fastq_reader reader("test", create_stream(_READ(cDEFLINE1, cSEQ, cQUAL) + "qqq abcd"));
    REQUIRE(reader.parse_read<>(read));
    REQUIRE_THROW(reader.parse_read<>(read));
}

FIXTURE_TEST_CASE(MultiLineRead, LoaderFixture)
{   // multiline record
    CFastqRead read;
    fastq_reader reader("test", create_stream(_READ(cDEFLINE1, cSEQ_MULTILINE, cQUAL_MULTILINE)));
    REQUIRE(reader.parse_read<>(read));
    CHECK_EQ(read.Sequence(), cSEQ);
    CHECK_EQ(read.Quality(), cQUAL);
}

FIXTURE_TEST_CASE(NoLastLF, LoaderFixture)
{
    fastq_reader reader("test", create_stream(
        _READ(cDEFLINE1, "GATT", cQUAL) + "@" + cDEFLINE2  + "\nACGTACGT\n+\n!''*!''*"));
    CFastqRead read;
    REQUIRE(reader.parse_read<>(read));
    REQUIRE(reader.parse_read<>(read));
    REQUIRE_EQ(read.LineNumber(), 5lu);
    REQUIRE_EQ(read.Quality().size(), 8lu);
    REQUIRE(reader.eof());
}


FIXTURE_TEST_CASE(InvalidSequence, LoaderFixture)
{   // invalid sequence character
    CFastqRead read;
    fastq_reader reader("test", create_stream(_READ(cDEFLINE1, "GA^TT", cQUAL)));
    REQUIRE(reader.parse_read<>(read));
    REQUIRE_THROW(reader.validate_read<>(read));
}

FIXTURE_TEST_CASE(EmptyQuality, LoaderFixture)
{   // invalid quality scores
    CFastqRead read;
    fastq_reader reader("test", create_stream(string("@" + cDEFLINE1  + "\nGATT\n+\n@" + cDEFLINE2  + "\nGATT\n+")));
    REQUIRE_THROW(reader.get_read(read));
}

FIXTURE_TEST_CASE(EmptyQualityAtTheEnd, LoaderFixture)
{   // invalid quality scores
    CFastqRead read;
    fastq_reader reader("test", create_stream(string("@" + cDEFLINE1  + "\nGATT\n+")));
    REQUIRE(reader.parse_read<>(read));
    REQUIRE(read.Quality().empty());
}

FIXTURE_TEST_CASE(EmptyQuality2, LoaderFixture)
{   // invalid quality scores
    CFastqRead read;
    fastq_reader reader("test", create_stream(string("\
@NB501550:336:H75GGAFXY:2:11101:10137:1038 1:N:0:CTAGGTGA\n\
NCTATCTAGAATTCCCTACTACTCCC\n\
@NB501550:336:H75GGAFXY:2:11101:9721:1038 1:N:0:CTAGGTGA\n\
NAGCCGCGTAAGGGAATTAGGCAGCA")));
    REQUIRE_THROW(reader.get_read(read));
}

FIXTURE_TEST_CASE(TestSequence, LoaderFixture)
{
    CFastqRead read;
    fastq_reader reader("test", create_stream(_READ(cDEFLINE1, cSEQ, cQUAL)));
    REQUIRE(reader.get_read(read));
    REQUIRE_EQ(read.Sequence(), cSEQ);
    REQUIRE_EQ(read.Sequence().size(), 4lu);

<<<<<<< HEAD

=======
>>>>>>> 91ec14ae
    const Fingerprint & fp = reader.fingerprint();
    REQUIRE_EQ( 0, (int)fp.a[0] );
    REQUIRE_EQ( 1, (int)fp.a[1] );
    REQUIRE_EQ( 0, (int)fp.a[2] );
    REQUIRE_EQ( 0, (int)fp.a[3] );
    REQUIRE_EQ( 0, (int)fp.c[0] );
    REQUIRE_EQ( 0, (int)fp.c[1] );
    REQUIRE_EQ( 0, (int)fp.c[2] );
    REQUIRE_EQ( 0, (int)fp.c[3] );
    REQUIRE_EQ( 1, (int)fp.g[0] );
    REQUIRE_EQ( 0, (int)fp.g[1] );
    REQUIRE_EQ( 0, (int)fp.g[2] );
    REQUIRE_EQ( 0, (int)fp.g[3] );
    REQUIRE_EQ( 0, (int)fp.t[0] );
    REQUIRE_EQ( 0, (int)fp.t[1] );
    REQUIRE_EQ( 1, (int)fp.t[2] );
    REQUIRE_EQ( 1, (int)fp.t[3] );
    REQUIRE_EQ( 0, (int)fp.n[0] );
    REQUIRE_EQ( 0, (int)fp.n[1] );
    REQUIRE_EQ( 0, (int)fp.n[2] );
    REQUIRE_EQ( 0, (int)fp.n[3] );
    REQUIRE_EQ( 0, (int)fp.ool[0] );
    REQUIRE_EQ( 0, (int)fp.ool[1] );
    REQUIRE_EQ( 0, (int)fp.ool[2] );
    REQUIRE_EQ( 0, (int)fp.ool[3] );
    REQUIRE_EQ( 1, (int)fp.ool[4] );
}

FIXTURE_TEST_CASE(TestSequence_Multi, LoaderFixture)
{
    CFastqRead read;
    fastq_reader reader("test", create_stream(_READ(cDEFLINE1, "GATT\nTAGGA", cQUAL)));
    REQUIRE(reader.get_read(read));
    REQUIRE_EQ(read.Sequence(), string("GATTTAGGA"));
    REQUIRE_EQ(read.Sequence().size(), 9lu);
}

FIXTURE_TEST_CASE(UridineTranslation, LoaderFixture)
{
    CFastqRead read;
    fastq_reader reader("test", create_stream(_READ(cDEFLINE1, "U", cQUAL)));
    REQUIRE(reader.get_read(read));
    REQUIRE_EQ(read.Sequence(), string("T"));
}

//////////////////// tag line parsing

#define TEST_TAGLINE(line, _defline_type)\
    string cREAD = string(line) + "\n" +cSEQ + "\n+\n" + cQUAL + "\n"; \
    CFastqRead read; \
    fastq_reader reader("test", create_stream(cREAD)); \
    REQUIRE(reader.get_read(read)); \
    REQUIRE_EQ(reader.defline_type(), string(_defline_type)); \
\

FIXTURE_TEST_CASE(IlluminaNew1, LoaderFixture)  { TEST_TAGLINE("@M00730:68:000000000-A2307:1:1101:14701:1383 1:N:0:1", "illuminaNew"); }
FIXTURE_TEST_CASE(IlluminaNew2, LoaderFixture)  { TEST_TAGLINE("@HWI-962:74:C0K69ACXX:8:2104:14888:94110 2:N:0:CCGATAT", "illuminaNew"); }
FIXTURE_TEST_CASE(IlluminaNew3, LoaderFixture)  { TEST_TAGLINE("@HWI-ST808:130:H0B8YADXX:1:1101:1914:2223 1:N:0:NNNNNN-GGTCCA-AAAA", "illuminaNew"); }
FIXTURE_TEST_CASE(IlluminaNew4, LoaderFixture)  { TEST_TAGLINE("@HWI-M01380:63:000000000-A8KG4:1:1101:17932:1459 1:N:0:Alpha29 CTAGTACG|0|GTAAGGAG|0", "illuminaNew"); }
FIXTURE_TEST_CASE(IlluminaNew5, LoaderFixture)  { TEST_TAGLINE("@HWI-ST959:56:D0AW4ACXX:8:1101:1233:2026 2:N:0:", "illuminaNew"); }
FIXTURE_TEST_CASE(IlluminaNew6, LoaderFixture)  { TEST_TAGLINE("@DJB77P1:546:H8V5MADXX:2:1101:11528:3334 1:N:0:_I_GACGAC", "illuminaNew"); }
FIXTURE_TEST_CASE(IlluminaNew7, LoaderFixture)  { TEST_TAGLINE("@HET-141-007:154:C391TACXX:6:1216:12924:76893 1:N:0", "illuminaNew"); }
FIXTURE_TEST_CASE(IlluminaNew8, LoaderFixture)  { TEST_TAGLINE("@DG7PMJN1:293:D12THACXX:2:1101:1161:1968_1:N:0:GATCAG", "illuminaNew"); }
FIXTURE_TEST_CASE(IlluminaNew9, LoaderFixture)  { TEST_TAGLINE("@M01321:49:000000000-A6HWP:1:1101:17736:2216_1:N:0:1/M01321:49:000000000-A6HWP:1:1101:17736:2216_2:N:0:1", "illuminaNew"); }
FIXTURE_TEST_CASE(IlluminaNew10, LoaderFixture)  { TEST_TAGLINE("@MISEQ:36:000000000-A5BCL:1:1101:24982:8584;smpl=12;brcd=ACTTTCCCTCGA 1:N:0:ACTTTCCCTCGA", "illuminaNewWithSuffix"); }
FIXTURE_TEST_CASE(IlluminaNew11, LoaderFixture)  { TEST_TAGLINE("@HWI-ST1234:33:D1019ACXX:2:1101:1415:2223/1 1:N:0:ATCACG", "illuminaNewWithSuffix"); }
FIXTURE_TEST_CASE(IlluminaNew12, LoaderFixture)  { TEST_TAGLINE("@aa,HWI-7001455:146:H97PVADXX:2:1101:1498:2093 1:Y:0:ACAAACGGAGTTCCGA", "illuminaNew"); }
FIXTURE_TEST_CASE(IlluminaNew13, LoaderFixture)  { TEST_TAGLINE("@NS500234:97:HC75GBGXX:1:11101:6479:1067 1:N:0:ATTCAG+NTTCGC", "illuminaNew"); }
FIXTURE_TEST_CASE(IlluminaNew14, LoaderFixture)  { TEST_TAGLINE("@M01388:38:000000000-A49F2:1:1101:14022:1748 1:N:0:0", "illuminaNew"); }
FIXTURE_TEST_CASE(IlluminaNew15, LoaderFixture)  { TEST_TAGLINE("@M00388:100:000000000-A98FW:1:1101:17578:2134 1:N:0:1|isu|119|c95|303", "illuminaNew"); }
FIXTURE_TEST_CASE(IlluminaNew16, LoaderFixture)  { TEST_TAGLINE("@HISEQ:191:H9BYTADXX:1:1101:1215:1719 1:N:0:TTAGGC##NGTCCG", "illuminaNew"); }
FIXTURE_TEST_CASE(IlluminaNew17, LoaderFixture)  { TEST_TAGLINE("@HWI:1:X:1:1101:1298:2061 1:N:0: AGCGATAG (barcode is discarded)", "illuminaNew"); }
FIXTURE_TEST_CASE(IlluminaNew18, LoaderFixture)  { TEST_TAGLINE("@8:1101:1486:2141 1:N:0:/1", "illuminaNewNoPrefix"); }
FIXTURE_TEST_CASE(IlluminaNew19, LoaderFixture)  { TEST_TAGLINE("@HS2000-1017_69:7:2203:18414:13643|2:N:O:GATCAG", "illuminaNew"); }
FIXTURE_TEST_CASE(IlluminaNew20, LoaderFixture)  { TEST_TAGLINE("@HISEQ:258:C6E8AANXX:6:1101:1823:1979:CGAGCACA:1:N:0:CGAGCACA:NG:GT", "illuminaNewWithSuffix"); }
FIXTURE_TEST_CASE(IlluminaNew21, LoaderFixture)  { TEST_TAGLINE("@HWI-ST226:170:AB075UABXX:3:1101:1436:2127 1:N:0:GCCAAT", "illuminaNew"); }
FIXTURE_TEST_CASE(IlluminaNew22, LoaderFixture)  { TEST_TAGLINE("@HISEQ06:187:C0WKBACXX:6:1101:1198:2254 1:N:0:", "illuminaNew"); }

FIXTURE_TEST_CASE(IonTorrent2, LoaderFixture)  { TEST_TAGLINE("@SEDCJ:00674:05781 1:N:0:AAAAA", "IonTorrent2"); } // SRAO-470
FIXTURE_TEST_CASE(IlluminaNewDataGroup1, LoaderFixture)  { TEST_TAGLINE("@spot2 1:N:0:ATCTTGTT", "illuminaNewDataGroup"); } // SRAO-470

FIXTURE_TEST_CASE(BGI1, LoaderFixture)  { TEST_TAGLINE("@V300019058_8BL1C001R0010000000 1:N:0:ATGGTAGG", "BgiNew"); }
FIXTURE_TEST_CASE(BGI2, LoaderFixture)  { TEST_TAGLINE("@V300103666L2C001R0010000000:0:0:0:0 1:N:0:ATAGTCTC", "BgiNew"); }
FIXTURE_TEST_CASE(BGI3, LoaderFixture)  { TEST_TAGLINE("@CL100159005L1C001R001_2 2:N:0:0", "BgiNew"); }

FIXTURE_TEST_CASE(BGIOld1, LoaderFixture)  { TEST_TAGLINE("@CL100050407L1C001R001_1#224_1078_917/1 1       1", "BgiOld"); }

FIXTURE_TEST_CASE(BgiOld8, LoaderFixture)  { TEST_TAGLINE("@V350012516L1C001R00100001492/1", "BgiOld"); }
FIXTURE_TEST_CASE(BgiNewd8, LoaderFixture)  { TEST_TAGLINE("@V300019058_8BL1C001R00112345678 1:N:0:ATGGTAG", "BgiNew") }

FIXTURE_TEST_CASE(IlluminaNoPrefix, LoaderFixture)
{
    CFastqRead read;
    fastq_reader reader("test", create_stream(_READ("@USDA110_48_0219_1 1:N:0:GGTACCTT", cSEQ, cQUAL)));
    REQUIRE(reader.get_read(read));
    REQUIRE_EQ(read.Spot(), string("USDA110_48_0219_1"));
    REQUIRE_EQ(string("GGTACCTT"), read.SpotGroup());
}



FIXTURE_TEST_CASE(SequenceGetSpotGroupBarcode, LoaderFixture)
{
    CFastqRead read;
    fastq_reader reader("test", create_stream(_READ("HWI-ST1234:33:D1019ACXX:2:1101:1415:2223/1 1:N:0:ATCACG", cSEQ, cQUAL)));
    REQUIRE(reader.get_read(read));
    REQUIRE_EQ(string("ATCACG"), read.SpotGroup());
}


FIXTURE_TEST_CASE(BarCode_Plus, LoaderFixture)
{
    CFastqRead read;
    fastq_reader reader("test", create_stream(_READ("M05096:131:000000000-C9DF2:1:1101:16623:1990 2:N:0:TAAGGCGA+CCTGCATA", cSEQ, cQUAL)));
    REQUIRE(reader.get_read(read));
    REQUIRE_EQ(string("TAAGGCGA+CCTGCATA"), read.SpotGroup());
}


FIXTURE_TEST_CASE(BarCode_Underscore, LoaderFixture)
{
    CFastqRead read;
    fastq_reader reader("test", create_stream(_READ("M05096:131:000000000-C9DF2:1:1101:16623:1990 2:N:0:TAAGGCGA_CCTGCATA", cSEQ, cQUAL)));
    REQUIRE(reader.get_read(read));
    REQUIRE_EQ(string("TAAGGCGA_CCTGCATA"), read.SpotGroup());
}


FIXTURE_TEST_CASE(NoColonAtTheEnd_Error, LoaderFixture)
{
    fastq_reader reader("test", create_stream(_READ("HET-141-007:154:C391TACXX:6:2316:3220:70828 1:N:0", cSEQ, cQUAL)));
    CFastqRead read;
    REQUIRE(reader.get_read(read));
    REQUIRE_EQ(string("1"), read.ReadNum());
    REQUIRE(read.SpotGroup().empty());
    REQUIRE_EQ(string("HET-141-007:154:C391TACXX:6:2316:3220:70828"), read.Spot());
}


FIXTURE_TEST_CASE(SequenceGetSpotGroupUnderscore, LoaderFixture)
{
    CFastqRead read;
    fastq_reader reader("test", create_stream(_READ("HWI-ST1234:33:D1019ACXX:2:1101:1415:2223/1 1:N:0:ATCACG_AGCTCGGT", cSEQ, cQUAL)));
    REQUIRE(reader.get_read(read));
    REQUIRE_EQ(string("ATCACG_AGCTCGGT"), read.SpotGroup());
}

FIXTURE_TEST_CASE(RetainIlluminaSuffix, LoaderFixture)
{
    // VDB-4614
    CFastqRead read;
    fastq_reader reader("test", create_stream(_READ("MISEQ:36:000000000-A5BCL:1:1101:13252:2382;smpl=12;brcd=ACTTTCCCTCGA 1:N:0:ACTTTCCCTCGA", cSEQ, cQUAL)));
    REQUIRE(reader.get_read(read));
    REQUIRE_EQ(string("MISEQ:36:000000000-A5BCL:1:1101:13252:2382"), read.Spot());
    REQUIRE_EQ(string(";smpl=12;brcd=ACTTTCCCTCGA"), read.Suffix());
    REQUIRE_EQ(string("ACTTTCCCTCGA"), read.SpotGroup());
}

FIXTURE_TEST_CASE(RetainBgiSuffix, LoaderFixture)
{
    // VDB-4614
    CFastqRead read;
    fastq_reader reader("test", create_stream(_READ("V300103666L2C001R0010000000:0:0:0:0 1:N:0:ATAGTCTC", cSEQ, cQUAL)));
    REQUIRE(reader.get_read(read));
    REQUIRE_EQ(string("V300103666L2C001R0010000000"), read.Spot());
    REQUIRE_EQ(string(":0:0:0:0"), read.Suffix());
    REQUIRE_EQ(string("ATAGTCTC"), read.SpotGroup());
}


FIXTURE_TEST_CASE(Test_get_next_spot_empty, LoaderFixture)
{
    vector<CFastqRead> reads;
    fastq_reader reader("test", create_stream(""));
    string spot;
    REQUIRE(reader.get_next_spot(spot, reads) == false);
    REQUIRE(reads.empty());
}

FIXTURE_TEST_CASE(Test_get_next_spot, LoaderFixture)
{
    vector<CFastqRead> reads;
    fastq_reader reader("test", create_stream(_READ(cDEFLINE1, "GATT\nTAGGA", cQUAL)));
    string spot;
    REQUIRE(reader.get_next_spot(spot, reads));
    REQUIRE_EQ(spot, cSPOT1);
    REQUIRE(reads.size() == 1);
}

FIXTURE_TEST_CASE(Test_get_next_spot_multi_2, LoaderFixture)
{
    vector<CFastqRead> reads;
    auto ss = create_stream(_READ(cDEFLINE1, "GATT\nTAGGA", cQUAL) + _READ(cDEFLINE2, "GATT\nTAGGA", cQUAL));
    fastq_reader reader("test", ss, {'B', 'B'});
    string spot;
    REQUIRE(reader.get_next_spot(spot, reads));
    REQUIRE_EQ(spot, cSPOT1);
    REQUIRE(reads.size() == 2);
}


FIXTURE_TEST_CASE(Test_get_next_spot_multi_1, LoaderFixture)
{
    vector<CFastqRead> reads;
    auto ss = create_stream(_READ(cDEFLINE1, "GATT\nTAGGA", cQUAL) + _READ(cDEFLINE2_1, "GATT\nTAGGA", cQUAL));
    fastq_reader reader("test", ss);
    string spot;
    REQUIRE(reader.get_next_spot(spot, reads));
    REQUIRE_EQ(spot, cSPOT1);
    REQUIRE(reads.size() == 1);
}


FIXTURE_TEST_CASE(Test_get_spot_empty, LoaderFixture)
{
    vector<CFastqRead> reads;
    fastq_reader reader("test", create_stream(""));
    REQUIRE(reader.get_spot(cSPOT1, reads) == false);
    REQUIRE(reads.size() == 0);
}


FIXTURE_TEST_CASE(Test_get_spot_no_match, LoaderFixture)
{
    vector<CFastqRead> reads;
    fastq_reader reader("test", create_stream(_READ(cDEFLINE2_1, "GATT\nTAGGA", cQUAL)));
    REQUIRE(reader.get_spot(cSPOT1, reads) == false);
    REQUIRE(reads.size() == 0);
}

FIXTURE_TEST_CASE(Test_get_spot_no_match2, LoaderFixture)
{
    vector<CFastqRead> reads;
    fastq_reader reader("test", create_stream(_READ(cDEFLINE2_1, "GATT\nTAGGA", cQUAL) + _READ(cDEFLINE1, "GATT\nTAGGA", cQUAL)));
    REQUIRE(reader.get_spot("SOME_SPOT", reads) == false);
    REQUIRE(reads.size() == 0);
}


FIXTURE_TEST_CASE(Test_get_spot_match, LoaderFixture)
{
    vector<CFastqRead> reads;
    fastq_reader reader("test", create_stream(_READ(cDEFLINE1, "GATT\nTAGGA", cQUAL)));
    REQUIRE(reader.get_spot(cSPOT1, reads));
    REQUIRE(reads.size() == 1);
    REQUIRE_EQ(reads.front().Spot(), cSPOT1);
}


FIXTURE_TEST_CASE(Test_get_spot_match_multi, LoaderFixture)
{
    vector<CFastqRead> reads;
    auto ss = create_stream(_READ(cDEFLINE1, "GATT\nTAGGA", cQUAL) + _READ(cDEFLINE2, "GATT\nTAGGA", cQUAL));
    fastq_reader reader("test", ss, {'B','B'});
    REQUIRE(reader.get_spot(cSPOT1, reads));
    REQUIRE(reads.size() == 2);
    REQUIRE_EQ(reads[0].Spot(), cSPOT1);
    REQUIRE_EQ(reads[1].Spot(), cSPOT1);
}


FIXTURE_TEST_CASE(Test_get_spot_match_multi_skip, LoaderFixture)
{
    vector<CFastqRead> reads;
    auto ss = create_stream(_READ(cDEFLINE2_1, "GATT\nTAGGA", cQUAL) + _READ(cDEFLINE1, "GATT\nTAGGA", cQUAL) + _READ(cDEFLINE2, "GATT\nTAGGA", cQUAL));
    fastq_reader reader("test", ss, {'B', 'B'});
    REQUIRE(reader.get_spot(cSPOT1, reads));
    REQUIRE(reads.size() == 2);
    REQUIRE_EQ(reads[0].Spot(), cSPOT1);
    REQUIRE_EQ(reads[1].Spot(), cSPOT1);
    string spot;
    REQUIRE(reader.get_next_spot(spot, reads));
    REQUIRE(reads.size() == 1);
    REQUIRE_EQ(spot, cSPOT2);
    REQUIRE_EQ(reads[0].Spot(), cSPOT2);
}


FIXTURE_TEST_CASE(Test_get_spot_match_multi_skip_2, LoaderFixture)
{
    vector<CFastqRead> reads;
    auto ss = create_stream(
        _READ(cDEFLINE2_1, "GATTTAGGA", cQUAL)
        + _READ(cDEFLINE2_2, "GATTTAGGA", cQUAL)
        + _READ(cDEFLINE1, "GATTTAGGA", cQUAL)
        + _READ(cDEFLINE2, "GATTTAGGA", cQUAL));
    fastq_reader reader("test", ss, {'B', 'B'});
    REQUIRE(reader.get_spot(cSPOT1, reads));
    REQUIRE(reads.size() == 2);
    REQUIRE_EQ(reads[0].Spot(), cSPOT1);
    REQUIRE_EQ(reads[1].Spot(), cSPOT1);
    string spot;
    REQUIRE(reader.get_next_spot(spot, reads));
    REQUIRE(reads.size() == 2);
    REQUIRE_EQ(spot, cSPOT2);
    REQUIRE_EQ(reads[0].Spot(), cSPOT2);
    REQUIRE_EQ(reads[1].Spot(), cSPOT2);
}


// Illumina spot names
FIXTURE_TEST_CASE(IlluminaCasava_1_8, LoaderFixture)
{
    // source: SAMN01860354.fastq
    fastq_reader reader("test", create_stream(_READ("HWI-ST273:315:C0LKAACXX:7:1101:1487:2221 2:Y:0:GGCTAC", "AACA", "$.%0")));
    string spot;
    vector<CFastqRead> reads;
    REQUIRE(reader.get_next_spot(spot, reads));
    REQUIRE(reads.empty() == false);
    REQUIRE_EQ(string("HWI-ST273:315:C0LKAACXX:7:1101:1487:2221"), spot);
    REQUIRE_EQ(string("GGCTAC"), reads.front().SpotGroup());
    REQUIRE_EQ(string("2"), reads.front().ReadNum());
}


FIXTURE_TEST_CASE(IlluminaCasava_1_8_SpotGroupNumber, LoaderFixture)
{ // source: SAMN01860354.fastq
    fastq_reader reader("test", create_stream(_READ("HWI-ST273:315:C0LKAACXX:7:1101:1487:2221 2:Y:0:1", "AACA", "$.%0")));
    string spot;
    vector<CFastqRead> reads;
    REQUIRE(reader.get_next_spot(spot, reads));
    REQUIRE(reads.empty() == false);
    REQUIRE_EQ(string("2"), reads.front().ReadNum());
    REQUIRE_EQ(string("1"), reads.front().SpotGroup());
}


FIXTURE_TEST_CASE(IlluminaCasava_1_8_SpotGroup_MoreMadness, LoaderFixture)
{ // source: SRR1106612

    fastq_reader reader("test", create_stream(_READ("HWI-ST808:130:H0B8YADXX:1:1101:1914:2223 1:N:0:NNNNNN.GGTCCA.AAAA", "AACA", "$.%0")));
    string spot;
    vector<CFastqRead> reads;
    REQUIRE(reader.get_next_spot(spot, reads));
    REQUIRE(reads.empty() == false);
    REQUIRE_EQ(string("NNNNNN.GGTCCA.AAAA"), reads.front().SpotGroup());
}

FIXTURE_TEST_CASE(IlluminaCasava_1_8_EmptyTag, LoaderFixture)
{
    fastq_reader reader("test", create_stream(_READ("HWI-ST959:56:D0AW4ACXX:8:1101:1233:2026 2:N:0:", "AACA", "$.%0")));
    string spot;
    vector<CFastqRead> reads;
    REQUIRE(reader.get_next_spot(spot, reads));
    REQUIRE(reads.empty() == false);
    REQUIRE_EQ(string("HWI-ST959:56:D0AW4ACXX:8:1101:1233:2026"), spot);
    REQUIRE(reads.front().SpotGroup().empty());
}


FIXTURE_TEST_CASE(Illumina_Underscore, LoaderFixture)
{
    fastq_reader reader("test", create_stream(_READ("DG7PMJN1:293:D12THACXX:2:1101:1161:1968_2:N:0:GATCAG", "AACA", "$.%0")));
    string spot;
    vector<CFastqRead> reads;
    REQUIRE(reader.get_next_spot(spot, reads));
    REQUIRE(reads.empty() == false);
    REQUIRE_EQ(string("DG7PMJN1:293:D12THACXX:2:1101:1161:1968"), spot);
    REQUIRE_EQ(string("2"), reads.front().ReadNum());
    REQUIRE_EQ(string("GATCAG"), reads.front().SpotGroup());
}


FIXTURE_TEST_CASE(SRA192487, LoaderFixture)
{
    fastq_reader reader("test", create_stream(_READ("HWI-ST1234:33:D1019ACXX:2:1101:1415:2223/1 1:N:0:ATCACG", cSEQ, cQUAL)));
    CFastqRead read;
    REQUIRE(reader.get_read(read));
    REQUIRE_EQ(string("HWI-ST1234:33:D1019ACXX:2:1101:1415:2223"), read.Spot());
}

//VDB-4693
FIXTURE_TEST_CASE(BgiNew8Digit, LoaderFixture)
{
  fastq_reader reader("test", create_stream(_READ("V300019058_8BL1C001R00100000012 3:N:0:CGCCGTTT", cSEQ, cQUAL)));
  CFastqRead read;
  REQUIRE(reader.get_read(read));
  REQUIRE_EQ(string("V300019058_8BL1C001R00100000012"), read.Spot());
}

FIXTURE_TEST_CASE(Quality33TooLow, LoaderFixture)
{   // negative qualities are not allowed for Phred33
    // source: SRR016872
    fastq_reader reader("test", create_stream(_READ("DG7PMJN1:293:D12THACXX:2:1101:1161:1968_2:N:0:GATCAG",
        "GAAACCCCCTATTAGANNNNCNNNNCNATCATGTCA", "II IIIIIIIIIIIIIIIIIIIIIIIIIIIIIIIII")), {}, 2);
    //reader.set_validator(false, 33, 74);
    CFastqRead read;
    try {
        reader.get_read<validator_options<ePhred, 33, 74>>(read);
        FAIL("Should not reach this point");
    } catch (fastq_error& err) {
        REQUIRE(err.Message().find("unexpected quality score value") != string::npos);
    }
}


FIXTURE_TEST_CASE(Quality33Adjusteed, LoaderFixture)
{   // negative qualities are not allowed for Phred33
    // source: SRR016872
    fastq_reader reader("test", create_stream(_READ("DG7PMJN1:293:D12THACXX:2:1101:1161:1968_2:N:0:GATCAG",
        "GAAA", "II")), {}, 2);
    //reader.set_validator(false, 33, 74);
    CFastqRead read;
    REQUIRE((reader.get_read<validator_options<ePhred, 33, 74>>(read)));
    REQUIRE_EQ(read.Quality(), string("II??"));
}


FIXTURE_TEST_CASE(Quality64TooLow, LoaderFixture)
{
    fastq_reader reader("test", create_stream(_READ("DG7PMJN1:293:D12THACXX:2:1101:1161:1968_2:N:0:GATCAG",
        "GGGGTTAGTGGCAGGGGGGGGGTCTCGGGGGGGGGG", "IIIIIIIIIIIIIIIIII;IIIIIIIIIIIIIIIII")), {}, 2);
    //reader.set_validator(false, 64, 105);
    CFastqRead read;
    try {
        reader.get_read<validator_options<ePhred, 64, 105>>(read);
        FAIL("Should not reach this point");
    } catch (fastq_error& err) {
        REQUIRE(err.Message().find("unexpected quality score value '59'") != string::npos);
    }
}

FIXTURE_TEST_CASE(Quality64Adjusted, LoaderFixture)
{
    fastq_reader reader("test", create_stream(_READ("DG7PMJN1:293:D12THACXX:2:1101:1161:1968_2:N:0:GATCAG",
        "GGGG", "II")), {}, 2);
    //reader.set_validator(false, 64, 105);
    CFastqRead read;
    REQUIRE((reader.get_read<validator_options<ePhred, 64, 105>>(read)));
    REQUIRE_EQ(read.Quality(), string("II^^"));
}


FIXTURE_TEST_CASE(TextQualityTruncated, LoaderFixture)
{   // quality lines longer than corresponding reads get truncated with a warning
    string cNUM_QUAL = "40 3 1 22 17 18 34 8 13 21 3 7 5 0 0 5 1 0 7 3 2 3 3 3 1 1 4 5 5 2 2 5 0 1 5 5";
    vector<uint8_t> cNUM_QUAL_VEC{40,3,1,22};
    fastq_reader reader("test", create_stream(_READ("DG7PMJN1:293:D12THACXX:2:1101:1161:1968_2:N:0:GATCAG",
        "GTCG", cNUM_QUAL)), {}, 2);
    CFastqRead read;
    REQUIRE((reader.get_read<validator_options<eNumeric, -5, 40>>(read)));
    vector<uint8_t> qual_scores_out;
    read.GetQualScores(qual_scores_out);
    REQUIRE(cNUM_QUAL_VEC == qual_scores_out);
}

FIXTURE_TEST_CASE(TextQualityAccepted, LoaderFixture)
{
    string cNUM_QUAL = "40 3 1 22 17 18 34 8 13 21 3 7 5 0 0 5 1 0 7 3 2 3 3 3 1 1 4 5 5 2 2 5 0 1 5 5";
    vector<uint8_t> cNUM_QUAL_VEC{40,3,1,22,17,18,34,8,13,21,3,7,5,0,0,5,1,0,7,3,2,3,3,3,1,1,4,5,5,2,2,5,0,1,5,5};

    fastq_reader reader("test", create_stream(_READ("DG7PMJN1:293:D12THACXX:2:1101:1161:1968_2:N:0:GATCAG",
        "GTCGCTTCTCGGAAGNGTGAAAGACAANAATNTTNN", cNUM_QUAL)), {}, 2);
    //reader.set_validator(true, -5, 40);
    CFastqRead read;
    REQUIRE((reader.get_read<validator_options<eNumeric, -5, 40>>(read)));
    REQUIRE_EQ(read.Quality(), cNUM_QUAL);
    vector<uint8_t> qual_scores_out;
    read.GetQualScores(qual_scores_out);
    REQUIRE(cNUM_QUAL_VEC == qual_scores_out);

}

FIXTURE_TEST_CASE(TextQualityAdjusted, LoaderFixture)
{
    fastq_reader reader("test", create_stream(_READ("DG7PMJN1:293:D12THACXX:2:1101:1161:1968_2:N:0:GATCAG",
        "GTCG", "40 3")), {}, 2);
    //reader.set_validator(true, -5, 40);
    CFastqRead read;
    REQUIRE((reader.get_read<validator_options<eNumeric, -5, 40>>(read)));
    REQUIRE_EQ(read.Quality(), string("40 3 25 25"));
    vector<uint8_t> qual_scores_in{40, 3, 25 , 25};
    vector<uint8_t> qual_scores_out;
    read.GetQualScores(qual_scores_out);
    REQUIRE(qual_scores_in == qual_scores_out);

}

FIXTURE_TEST_CASE(QualityTooLongTruncated, LoaderFixture)
{   // quality lines longer than corresponding reads get truncated with a warning
    fastq_reader reader("test", create_stream(_READ("DG7PMJN1:293:D12THACXX:2:1101:1161:1968_2:N:0:GATCAG",
        "GAAA", "IIIIIIIIIIIIIIIIIIIIIIIIIIIIIIIII")), {}, 2);
    //reader.set_validator(false, 33, 74);
    CFastqRead read;
    REQUIRE( (reader.get_read<validator_options<ePhred, 33, 74>>(read)) );
    REQUIRE_EQ( read.Quality(), string("IIII") );
}


FIXTURE_TEST_CASE(Aviti, LoaderFixture)
{   // VDB-5143
    fastq_reader reader("test", create_stream(_READ("PLT-04:KOL-0149:2140948423:1:10102:0003:0040 2:N:0:GCATGTCACG+TTTAGACCAT",
        "GAAA", "IIII")), {}, 2);
    CFastqRead read;
    REQUIRE(reader.get_read(read));
    REQUIRE_EQ(string("PLT-04:KOL-0149:2140948423:1:10102:0003:0040"), read.Spot());
    REQUIRE_EQ(string("2"), read.ReadNum());
    REQUIRE_EQ(string("GCATGTCACG+TTTAGACCAT"), read.SpotGroup());
}

// ############################################################
// # Nanopore/MinION fastq
// #
// # @77_2_1650_1_ch100_file0_strand_twodirections (XXX2761339)
// # @77_2_1650_1_ch100_file16_strand_twodirections:pass\77_2_1650_1_ch100_file16_strand.fast5 (SRR2761339)
// # @channel_108_read_11_twodirections:flowcell_17/LomanLabz_PC_E.coli_MG1655_ONI_3058_1_ch108_file21_strand.fast5 (XXX637417 or YYY637417)
// # @channel_108_read_11_complement:flowcell_17/LomanLabz_PC_E.coli_MG1655_ONI_3058_1_ch108_file21_strand.fast5 (XXX637417 or YYY637417)
// # @channel_108_read_11_template:flowcell_17/LomanLabz_PC_E.coli_MG1655_ONI_3058_1_ch108_file21_strand.fast5 (XXX637417 or YYY637417)
// # @channel_346_read_183-1D (SRR1747417)
// # @channel_346_read_183-complement (SRR1747417)
// # @channel_346_read_183-2D (SRR1747417)
// # @ch120_file13-1D (SRR1980822)
// # @ch120_file13-2D (SRR1980822)
// # @channel_108_read_8:LomanLabz_PC_E.coli_MG1655_ONI_3058_1_ch108_file18_strand.fast5 (R-based poRe fastq requires filename, too) (WWW000025)
// # @1dc51069-f61f-45db-b624-56c857c4e2a8_Basecall_2D_000_2d oxford_PC_HG02.3attempt_0633_1_ch96_file81_strand_twodirections:CORNELL_Oxford_Nanopore/oxford_PC_HG02.3attempt_0633_1_ch96_file81_strand.fast5 (SRR2848544 - nanopore3)
// # @ae74c4fb-2c1d-4176-9584-3dfcc6dce41e_Basecall_2D_2d UT317077_20160808_FNFAD22478_MN19846_sequencing_run_FHV_Barcoded_TakeII_88358_ch93_read2620_strand NB06\UT317077_20160808_FNFAD22478_MN19846_sequencing_run_FHV_Barcoded_TakeII_88358_ch93_read2620_strand.fast5 (SRR5085901 - nanopore3)
// # @ddb7d987-73c0-4d9a-8ac0-ac0dbc462ab5_Basecall_2D_2d UT317077_20160808_FNFAD22478_MN19846_sequencing_run_FHV_Barcoded_TakeII_88358_ch100_read4767_strand1 NB06\UT317077_20160808_FNFAD22478_MN19846_sequencing_run_FHV_Barcoded_TakeII_88358_ch100_read4767_strand1.fast5 (SRR5085901 - nanopore3)
// # @f286a4e1-fb27-4ee7-adb8-60c863e55dbb_Basecall_Alignment_template MINICOL235_20170120_FN__MN16250_sequencing_throughput_ONLL3135_25304_ch143_read16010_strand (nanopore5)
// # @channel_101_read_1.1C|1T|2D (ERR1121618 bam converted to fastq)
// # @channel_100_read_20_twodirections:/Users/blbrown/Documents/DATA/Biology Stuff/New Building/Oxford Nanopore/Pan-MAP/VCUEGLequalFAA23773/reads/downloads/pass/Bonnie_PC_VCUEGLequalFAA23773_2353_1_ch100_file20_strand.fast5 (SRR3473970)
// # @5f8415e3-46ae-48fc-9092-a291b8b6a9b9 run_id=47b8d024d71eef532d676f4aa32d8867a259fc1b read=279 mux=3 ch=87 start_time=2017-01-20T16:26:27Z (SRR5621803 - nanopore4)
// # >85d5c1f1-fbc7-4dbf-bf17-215992eb7a08_Basecall_Barcoding_2d MinION2_MinION2_PoreCamp_FAA81710_GrpB2_1140_1_ch103_file54_strand /mnt/data/bioinformatics/Projects/MINion/Aureus_2998-174/Data/minion_run2(demultiplexed)/pass//MinION2_MinION2_PoreCamp_FAA81710_GrpB2_1140_1_ch103_file54_strand.fast5 (ERR1424936 - nanopore3)
// # @2ba6978b-759c-47a5-a3b9-77f03ca3ba66_Basecall_2D_template UNC_MJ0127RV_20160907_FN028_MN17984_sequencing_run_hansen_pool_32604_ch468_read5754_strand (SRR5817721 - nanopore3)
// # >9f328492-d6be-43b1-b2c9-3bf524508841_Basecall_Alignment_template minion_20160730_FNFAD16610_MN17211_sequencing_run_rhodotorula_36861_ch234_read302508_strand pass/minion_20160730_FNFAD16610_MN17211_sequencing_run_rhodotorula_36861_ch234_read302508_strand.fast5 (SRR5821557 - nanopore3)
// # >9f328492-d6be-43b1-b2c9-3bf524508841_Basecall_2D_2d minion_20160730_FNFAD16610_MN17211_sequencing_run_rhodotorula_36861_ch234_read302508_strand pass/minion_20160730_FNFAD16610_MN17211_sequencing_run_rhodotorula_36861_ch234_read302508_strand.fast5 (SRR5821557 - nanopore3)
// # @dd6189de-1023-4092-b1e9-76b291c07723_Basecall_1D_template Kelvin_20170412_FNFAF12973_MN19810_sequencing_run_170412_fungus_scedo_29052_ch239_read26_strand (SRR5812844 - nanopore3)
// # @channel_181_b44bbc58-3753-46d6-882c-0021c0697b55_template pass/6/Athena_20170324_FNFAF13858_MN19255_sequencing_run_fc2_real1_0_53723_ch181_read15475_strand.fast5 (SRR6329415 - nanopore3)
// # @channel_95_2663511f-6459-4e8b-8201-2360d199b9d8_template (SRR6329415 - nanopore)
// # @08441923-cb1a-490c-89b4-d209e234eb30_Basecall_1D_template GPBE6_F39_20170913_FAH26527_MN19835_sequencing_run_R265_r1_FAH26527_96320_read_2345_ch_440_strand fast5/GPBE6_F39_20170913_FAH26527_MN19835_sequencing_run_R265_r1_FAH26527_96320_read_2345_ch_440_strand.fast5 (SRR6377102 - nanopore3_1)
// # @d1aa0fa2-0e49-4030-b9c3-2785d2efd8ed_Basecall_1D_template ifik_cm401_20170420_FNFAE22716_MN16142_sequencing_run_CFsamplesB2bis_15133_ch74_read12210_strand
// # @6bbe187c-50a2-457e-997e-6be564f5980a_Basecall_2D 9B93VG2_20170410_FNFAF20574_MN19395_sequencing_run_AML_001_run2_82880_ch166_read9174_strand (WWW000050 - nanopore3 with no poreRead specified)
// # @aba5dfd4-af02-46d1-9bce-3b62557aa8c1 runid=91c917caaf7b201766339e506ba26eddaf8c06d9 read=29 ch=350 start_time=2018-03-02T16:12:39Z barcode=barcode01(SRR8695851 - nanopore4)
// # @72ad9b11-af72-4a2f-b943-650c9d88962f protocol_group_id=NASA_WCR_PCR_BC_083019 ch=503 barcode=BC08 read=17599 start_time=2019-08-30T21:26:18Z flow_cell_id=FAK67070 runid=4976f978bd6496df7a0ff30873137235afba9834 sample_id=NASA_WCR_083019 (SRR10303645 - nanopore4)
// ############################################################
//
// NANOPORE regular expressions from fastq-load.py
//
// nanopore="[@>+]+?(channel_)(\d+)(_read_)?(\d+)?([!-~]*?)(_twodirections|_2d|-2D|_template|-1D|_complement|-complement|\.1C|\.1T|\.2D)?(:[!-~ ]+?_ch\d+_file\d+_strand.fast5)?(\s+|$)"
// nanopore2="[@>+]([!-~]*?ch)(\d+)(_file)(\d+)([!-~]*?)(_twodirections|_2d|-2D|_template|-1D|_complement|-complement|\.1C|\.1T|\.2D)(:[!-~ ]+?_ch\d+_file\d+_strand.fast5)?(\s+|$)"
// nanopore3="[@>+]([!-~]*?)[: ]?([!-~]+?Basecall)(_[12]D[_0]*?|_Alignment[_0]*?|_Barcoding[_0]*?|)(_twodirections|_2d|-2D|_template|-1D|_complement|-complement|\.1C|\.1T|\.2D|)[: ]([!-~]*?)[: ]?([!-~ ]+?_ch)_?(\d+)(_read|_file)_?(\d+)(_strand\d*.fast5|_strand\d*.*|)(\s+|$)"
// nanopore3_1="[@>+]([!-~]+?)[: ]?([!-~]+?Basecall)(_[12]D[_0]*?|_Alignment[_0]*?|_Barcoding[_0]*?|)(_twodirections|_2d|-2D|_template|-1D|_complement|-complement|\.1C|\.1T|\.2D|)[: ]([!-~]*?)[: ]?([!-~ ]+?_read_)(\d+)(_ch_)(\d+)(_strand\d*.fast5|_strand\d*.*)(\s+|$)"
// nanopore4="[@>+]([!-~]*?\S{8}-\S{4}-\S{4}-\S{4}-\S{12}\S*[_]?\d?)[\s+[!-~ ]*?|]$"
// nanopore5="[@>+]([!-~]*?[0-9a-fA-F]{8}-[0-9a-fA-F]{4}-[0-9a-fA-F]{4}-[0-9a-fA-F]{4}-[0-9a-fA-F]{12}_Basecall)(_[12]D[_0]*?|_Alignment[_0]*?|_Barcoding[_0]*?)(_twodirections|_2d|-2D|_template|-1D|_complement|-complement|\.1C|\.1T|\.2D)\S*?($)"

class NanoporeFixture : public LoaderFixture
{
public:
    void Nanopore( const string & defline )
    {
        fastq_reader reader("test", create_stream(_READ(defline,"AAGT", "IIII")), {}, 2);
        THROW_ON_FALSE( reader.get_read(m_read) );
        THROW_ON_FALSE( reader.platform() == SRA_PLATFORM_OXFORD_NANOPORE );
        m_type = reader.defline_type();
    }

    string m_type;
    CFastqRead m_read;
};

FIXTURE_TEST_CASE(Nanopore1_readno_early, NanoporeFixture)
{
    Nanopore("channel_108_read_11_twodirections:flowcell_17/LomanLabz_PC_E.coli_MG1655_ONI_3058_1_ch108_file21_strand.fast5");
    REQUIRE_EQ( string("Nanopore1"), m_type );

    REQUIRE_EQ( m_read.Spot(), string( "channel_108_read_11" ) );
    REQUIRE_EQ( m_read.Channel(), string( "108" ) );
    REQUIRE_EQ( m_read.NanoporeReadNo(), string( "11" ) );
}

FIXTURE_TEST_CASE(Nanopore1_readno_late, NanoporeFixture)
{
    Nanopore("channel_181_b44bbc58-3753-46d6-882c-0021c0697b55_template pass/6/Athena_20170324_FNFAF13858_MN19255_sequencing_run_fc2_real1_0_53723_ch181_read15475_strand.fast5");
    REQUIRE_EQ( string("Nanopore1"), m_type );

    REQUIRE_EQ( m_read.Spot(), string( "channel_181_b44bbc58-3753-46d6-882c-0021c0697b55" ) );
    REQUIRE_EQ( m_read.Channel(), string( "181" ) );
    REQUIRE_EQ( m_read.NanoporeReadNo(), string( "15475" ) );
}

FIXTURE_TEST_CASE(Nanopore2, NanoporeFixture)
{
    Nanopore("ch120_file13-1D");
    REQUIRE_EQ( string("Nanopore2"), m_type );

    REQUIRE_EQ( m_read.Spot(), string( "ch120_file13" ) );
    REQUIRE_EQ( m_read.Channel(), string( "120" ) );
    REQUIRE_EQ( m_read.NanoporeReadNo(), string( "0" ) );
}

FIXTURE_TEST_CASE(Nanopore3, NanoporeFixture)
{
    Nanopore("f286a4e1-fb27-4ee7-adb8-60c863e55dbb_Basecall_Alignment_template MINICOL235_20170120_FN__MN16250_sequencing_throughput_ONLL3135_25304_ch143_read16010_strand");
    REQUIRE_EQ( string("Nanopore3"), m_type );

    REQUIRE_EQ( m_read.Spot(), string( "f286a4e1-fb27-4ee7-adb8-60c863e55dbb_Basecall" ) );
    REQUIRE_EQ( m_read.Suffix(), string( "_Alignment" ) );
    REQUIRE_EQ( m_read.Channel(), string( "143" ) );
    REQUIRE_EQ( m_read.NanoporeReadNo(), string( "16010" ) );
}

FIXTURE_TEST_CASE(Nanopore3_1, NanoporeFixture)
{
    Nanopore("08441923-cb1a-490c-89b4-d209e234eb30_Basecall_1D_template GPBE6_F39_20170913_FAH26527_MN19835_sequencing_run_R265_r1_FAH26527_96320_read_2345_ch_440_strand fast5/GPBE6_F39_20170913_FAH26527_MN19835_sequencing_run_R265_r1_FAH26527_96320_read_2345_ch_440_strand.fast5");
    REQUIRE_EQ( string("Nanopore3_1"), m_type );

    //NB: the leading 0 is matched against the prefix "([!-~]+?)" - ask Bob
    REQUIRE_EQ( m_read.Spot(), string( "8441923-cb1a-490c-89b4-d209e234eb30_Basecall" ) );
    REQUIRE_EQ( m_read.Suffix(), string( "_1D" ) );
    REQUIRE_EQ( m_read.Channel(), string( "440" ) );
    REQUIRE_EQ( m_read.NanoporeReadNo(), string( "2345" ) );
}

FIXTURE_TEST_CASE(Nanopore4, NanoporeFixture)
{
    Nanopore("5f8415e3-46ae-48fc-9092-a291b8b6a9b9 run_id=47b8d024d71eef532d676f4aa32d8867a259fc1b m_read=279 mux=3 ch=87 start_time=2017-01-20T16:26:27Z");
    REQUIRE_EQ( string("Nanopore4"), m_type );

    REQUIRE_EQ( m_read.Spot(), string( "5f8415e3-46ae-48fc-9092-a291b8b6a9b9" ) );
    REQUIRE_EQ( m_read.NanoporeReadNo(), string( "279" ) );
    REQUIRE_EQ( m_read.Channel(), string( "87" ) );
}

FIXTURE_TEST_CASE(Nanopore4_WithBarcode, NanoporeFixture)
{
    Nanopore("aba5dfd4-af02-46d1-9bce-3b62557aa8c1 runid=91c917caaf7b201766339e506ba26eddaf8c06d9 read=29 ch=350 start_time=2018-03-02T16:12:39Z barcode=barcode01");
    REQUIRE_EQ( string("Nanopore4"), m_type );

    REQUIRE_EQ( m_read.Spot(), string( "aba5dfd4-af02-46d1-9bce-3b62557aa8c1" ) );
    REQUIRE_EQ( m_read.NanoporeReadNo(), string( "29" ) );
    REQUIRE_EQ( m_read.Channel(), string( "350" ) );
    REQUIRE_EQ( m_read.SpotGroup(), string( "barcode01" ) );
}

FIXTURE_TEST_CASE(Nanopore4_WithBarcodeUnclassified, NanoporeFixture)
{
    Nanopore("aba5dfd4-af02-46d1-9bce-3b62557aa8c1 runid=91c917caaf7b201766339e506ba26eddaf8c06d9 read=29 ch=350 start_time=2018-03-02T16:12:39Z barcode=unclassified");
    REQUIRE_EQ( string("Nanopore4"), m_type );

    REQUIRE_EQ( m_read.SpotGroup(), string() );
}

FIXTURE_TEST_CASE(Nanopore4_EmptyChannel, NanoporeFixture)
{
    Nanopore("aba5dfd4-af02-46d1-9bce-3b62557aa8c1 runid=91c917caaf7b201766339e506ba26eddaf8c06d9 start_time=2018-03-02T16:12:39Z barcode=unclassified");
    REQUIRE_EQ( string("Nanopore4"), m_type );

    REQUIRE_EQ( m_read.Channel(), string("0") );
    REQUIRE_EQ( m_read.NanoporeReadNo(), string("0") );
    REQUIRE( m_read.SpotGroup().empty() );
}

FIXTURE_TEST_CASE(Nanopore5, NanoporeFixture)
{
    Nanopore("a69dd3c2-c98f-4f17-9da5-fe64f97494f6_Basecall_1D_template:1D_000:template");
    REQUIRE_EQ( string("Nanopore5"), m_type );

    REQUIRE_EQ( string( "a69dd3c2-c98f-4f17-9da5-fe64f97494f6_Basecall" ), m_read.Spot() );
    REQUIRE_EQ( string("_1D"), m_read.Suffix());
    REQUIRE_EQ( m_read.Channel(), string("0") );
    REQUIRE_EQ( m_read.NanoporeReadNo(), string("0") );
}

FIXTURE_TEST_CASE(Nanopore_DefaultReadno, NanoporeFixture)
{
    Nanopore("f286a4e1-fb27-4ee7-adb8-60c863e55dbb_Basecall_Alignment_template MINICOL235_20170120_FN__MN16250_sequencing_throughput_ONLL3135_25304_strand");
    REQUIRE_EQ( m_read.NanoporeReadNo(), string( "0" ) );
}
FIXTURE_TEST_CASE(Nanopore_ReadNoIsAFile, NanoporeFixture)
{
    Nanopore("1dc51069-f61f-45db-b624-56c857c4e2a8_Basecall_2D_000_2d oxford_PC_HG02.3attempt_0633_1_ch96_file81_strand_twodirections:CORNELL_Oxford_Nanopore/oxford_PC_HG02.3attempt_0633_1_ch96_file81_strand.fast5");

    REQUIRE_EQ( m_read.NanoporeReadNo(), string( "0" ) );
}

FIXTURE_TEST_CASE(Nanopore_ReadFilter_Default, NanoporeFixture)
{
    Nanopore("77_2_1650_1_ch100_file16_strand_twodirections:2_1650_1_ch100_file16_strand.fast5");
    REQUIRE_EQ( (int)m_read.ReadFilter(), 0 );
}
FIXTURE_TEST_CASE(Nanopore_ReadFilter_Pass, NanoporeFixture)
{
    Nanopore("77_2_1650_1_ch100_file16_strand_twodirections:pass\\77_2_1650_1_ch100_file16_strand.fast5");
    REQUIRE_EQ( (int)m_read.ReadFilter(), 0 );
}
FIXTURE_TEST_CASE(Nanopore_ReadFilter_Fail, NanoporeFixture)
{
    Nanopore("77_2_1650_1_ch100_file16_strand_twodirections:fail\\77_2_1650_1_ch100_file16_strand.fast5");
    REQUIRE_EQ( (int)m_read.ReadFilter(), 1 );
}

FIXTURE_TEST_CASE(Nanopore_Barcode_BC, NanoporeFixture)
{
    Nanopore("77_2_1650_1_ch100_file16_strand_twodirections:BC01\\77_2_1650_1_ch100_file16_strand.fast5");
    REQUIRE_EQ( m_read.SpotGroup(), string( "BC01") );
}
FIXTURE_TEST_CASE(Nanopore_Barcode_Edit, NanoporeFixture)
{
    Nanopore("77_2_1650_1_ch100_file16_strand_twodirections:barcode01\\77_2_1650_1_ch100_file16_strand.fast5");
    REQUIRE_EQ( m_read.SpotGroup(), string( "BC01") );
}


//@GG3IVWD03F5DLB length=97 xy=2404_1917 region=3 run=R_2010_05_11_11_15_22_ (XXX529889)
//@EV5T11R03G54ZJ (YYY307780)
//@GKW2OSF01D55D9 (ERR016499)
//@OS-230b_GLZVSPV04JTNWT (ERR039808)
//@HUT5UCF07H984F (SRR2035362)
//@EM7LVYS02FOYNU/1 (WWW000042 or WWW000043)

class LS454Fixture : public LoaderFixture
{
public:
    void LS454(const string & defline)
    {
        fastq_reader reader("test", create_stream(_READ(defline, "AAGT", "IIII")), {}, 2);
        THROW_ON_FALSE( reader.get_read(m_read) );
        THROW_ON_FALSE( reader.platform() == SRA_PLATFORM_454 );
        m_type = reader.defline_type();
    }

    string m_type;
    CFastqRead m_read;
};

FIXTURE_TEST_CASE(LS454_1, LS454Fixture)
{
    LS454("GG3IVWD03F5DLB length=97 xy=2404_1917 region=3 run=R_2010_05_11_11_15_22_ ");
    REQUIRE_EQ( m_read.Spot(), string( "GG3IVWD03F5DLB") );
    REQUIRE( m_read.ReadNum().empty());
}

FIXTURE_TEST_CASE(LS454_2, LS454Fixture)
{
    LS454("EV5T11R03G54ZJ");
    REQUIRE_EQ( m_read.Spot(), string( "EV5T11R03G54ZJ") );
    REQUIRE( m_read.ReadNum().empty());
}

FIXTURE_TEST_CASE(LS454_3, LS454Fixture)
{
    LS454("GKW2OSF01D55D9");

    REQUIRE_EQ( m_read.Spot(), string( "GKW2OSF01D55D9") );
    REQUIRE( m_read.ReadNum().empty());
}

FIXTURE_TEST_CASE(LS454_4, LS454Fixture)
{
    LS454("OS-230b_GLZVSPV04JTNWT");
    REQUIRE_EQ( m_read.Spot(), string("OS-230b_GLZVSPV04JTNWT") );
    REQUIRE( m_read.ReadNum().empty());
}

FIXTURE_TEST_CASE(LS454_5, LS454Fixture)
{
    LS454("HUT5UCF07H984F");
    REQUIRE_EQ( m_read.Spot(), string( "HUT5UCF07H984F") );
    REQUIRE( m_read.ReadNum().empty());
}

FIXTURE_TEST_CASE(LS454_6, LS454Fixture)
{
    LS454("EM7LVYS02FOYNU/1");
    REQUIRE_EQ( m_read.Spot(), string( "EM7LVYS02FOYNU") );
    REQUIRE_EQ( m_read.ReadNum(), string("1") );
}
///        # @A313D:7:49 (XXX486160)
//        # @RD4FE:00027:00172 (XXX2925654)
//        # @ONBWR:00329:02356/1 (WWW000044)
//        # >311CX:3560:2667   length=347 (SRR547526)

// type, defline, spot, spot_group, read_num
vector<tuple<string, string, string, string>> cIonTorrentCases =
{
    { "@A313D:7:49", "A313D:7:49", "", "" },
    { "@RD4FE:00027:00172", "RD4FE:00027:00172", "", "" },
    { "@ONBWR:00329:02356/1", "ONBWR:00329:02356", "", "1" },
    { ">311CX:3560:2667   length=347", "311CX:3560:2667", "", ""} ,
    { "@SEDCJ:00674:05781 1:N:0:AAAAA", "SEDCJ:00674:05781", "AAAAA", "1" },
    { "@ONBWR:00329:02356#GGTCATTT+TAGGTATG/2", "ONBWR:00329:02356", "GGTCATTT+TAGGTATG", "2" },
};

FIXTURE_TEST_CASE(IonTorrentTests, LoaderFixture)
{
    CFastqRead read;
    for (size_t i = 0; i < cIonTorrentCases.size(); ++i) {
        const auto& test_case = cIonTorrentCases[i];
        const auto& defline = get<0>(test_case);
        const auto& spot = get<1>(test_case);
        const auto& spot_group = get<2>(test_case);
        const auto& readNum = get<3>(test_case);
        cout << "IonTorrent" << ", case " << i << ": " << defline << endl;
        fastq_reader reader("test", create_stream(_READ(defline, "AAGT", "IIII")), {}, 2);
        THROW_ON_FALSE( reader.get_read(read) );
        THROW_ON_FALSE( reader.platform() == SRA_PLATFORM_ION_TORRENT);
        REQUIRE_EQ(read.Spot(), spot);
        REQUIRE_EQ(read.SpotGroup(), spot_group);
        REQUIRE_EQ(read.ReadNum(), readNum);
    }
}

struct illumina_old_t {
    string defline;
    string spot;
    string spot_group;
    string read_num;
};
// Old Illumina
vector<illumina_old_t> cIlluminaOldColon = {
    { "@HWIEAS210R_0014:3:28:1070:11942#ATCCCG/1", "HWIEAS210R_0014:3:28:1070:11942", "ATCCCG", "1" },
    { "@FCABM5A:1:1101:15563:1926#CTAGCGCT_CATTGCTT/1", "FCABM5A:1:1101:15563:1926", "CTAGCGCT_CATTGCTT", "1" },
    { "@HWI-ST1374:1:1101:1161:2060#0/1", "HWI-ST1374:1:1101:1161:2060", "", "1" },
    { "@ID57_120908_30E4FAAXX:3:1:1772:953/1", "ID57_120908_30E4FAAXX:3:1:1772:953", "", "1" },
    { "@R1:1:221:197:649/1", "R1:1:221:197:649", "", "1" },
    { "@R16:8:1:0:1617#0/1\x0d", "R16:8:1:0:1617", "", "1" },
    { "@rumen9533:0:0:0:5", "rumen9533:0:0:0:5", "", "" },
    { "@HWUSI-BETA8_3:7:1:-1:14", "HWUSI-BETA8_3:7:1:-1:14", "", "" },
    { "@IL10_334:1:1:4:606", "IL10_334:1:1:4:606", "", "" },
    { "@HWUSI-EAS517-74:3:1:1023:8178/1 ~ RGR:Uk6;", "HWUSI-EAS517-74:3:1:1023:8178", "", "1" },
    { "@FCC19K2ACXX:3:1101:1485:2170#/1", "FCC19K2ACXX:3:1101:1485:2170", "", "1" },
    { "@AMS2007273_SHEN-MISEQ01:47:1:1:12958:1771:0:1#0", "AMS2007273_SHEN-MISEQ01:47:1:1:12958:1771", "", "" },
    { "@AMS2007273_SHEN-MISEQ01:47:1:1:17538:1769:0:0#0", "AMS2007273_SHEN-MISEQ01:47:1:1:17538:1769", "",  ""},
    { "@120315_SN711_0193_BC0KW7ACXX:1:1101:1419:2074:1#0/1", "120315_SN711_0193_BC0KW7ACXX:1:1101:1419:2074", "", "1" },
    { "HWI-ST155_0544:1:1:6804:2058#0/1", "HWI-ST155_0544:1:1:6804:2058", "", "1" },
    { "@HWI-ST225:626:C2Y82ACXX:3:1208:2931:82861_1", "HWI-ST225:626:C2Y82ACXX:3:1208:2931:82861", "", "" },
    { "@D3LH75P1:1:1101:1054:2148:0 1:1", "D3LH75P1:1:1101:1054:2148", "", "" },
    { "@HWI-ST225:626:C2Y82ACXX:3:1208:2222:82880_1", "HWI-ST225:626:C2Y82ACXX:3:1208:2222:82880", "", "" },
    { "@FCA5PJ4:1:1101:14707:1407#GTAGTCGC_AGCTCGGT/1", "FCA5PJ4:1:1101:14707:1407", "GTAGTCGC_AGCTCGGT", "1" },
    { "@SOLEXA-GA02_1:1:1:0:106", "SOLEXA-GA02_1:1:1:0:106", "", "" },
    { "@HWUSI-EAS499:1:3:9:1822#0/1", "HWUSI-EAS499:1:3:9:1822", "", "1" },
    { "@BILLIEHOLIDAY_1_FC20F3DAAXX:8:2:342:540", "BILLIEHOLIDAY_1_FC20F3DAAXX:8:2:342:540", "", ""},
    { ">KN-930:1:1:653:356", "KN-930:1:1:653:356", "", ""},
    { "USI-EAS50_1:6:1:392:881", "USI-EAS50_1:6:1:392:881", "", ""},
    { "@HWI-EAS299_2_30MNAAAXX:5:1:936:1505/1", "HWI-EAS299_2_30MNAAAXX:5:1:936:1505", "", "1" },
    { "@HWI-EAS-249:7:1:1:443/1", "HWI-EAS-249:7:1:1:443", "", "1"},
    { "@HWI-EAS385_0086_FC:1:1:1239:943#0/1", "HWI-EAS385_0086_FC:1:1:1239:943", "", "1" },
    { "@HWUSI-EAS613-R_0001:8:1:1020:14660#0/1", "HWUSI-EAS613-R_0001:8:1:1020:14660", "", "1" },
    { "@ILLUMINA-D01686_0001:7:1:1028:14175#0/1", "ILLUMINA-D01686_0001:7:1:1028:14175", "", "1" },
    { "@741:6:1:1204:10747/1", "741:6:1:1204:10747", "", "1" },
    { "@1920:1:1:1504:1082/1", "1920:1:1:1504:1082", "", "1" },
    { "@HWI-EAS397_0013:1:1:1083:11725#0/1", "HWI-EAS397_0013:1:1:1083:11725", "", "1" },
    { ">HWI-EAS6_4_FC2010T:1:1:80:366", "HWI-EAS6_4_FC2010T:1:1:80:366", "", "" },
    { "@NUTELLA_42A08AAXX:4:001:0003:0089/1", "NUTELLA_42A08AAXX:4:001:0003:0089", "", "1" },
    { "@R16:8:1:0:875#0/1", "R16:8:1:0:875", "", "1" },
    { "HWI-EAS102_1_30LWPAAXX:5:1:1456:776", "HWI-EAS102_1_30LWPAAXX:5:1:1456:776", "", "" },
    { "@HWI-EAS390_30VGNAAXX1:1:1:377:1113/1", "HWI-EAS390_30VGNAAXX1:1:1:377:1113", "", "1" },
    { "@ID57_120908_30E4FAAXX:3:1:1772:953/1", "ID57_120908_30E4FAAXX:3:1:1772:953", "", "1" },
    { "HWI-EAS440_102:8:1:168:1332", "HWI-EAS440_102:8:1:168:1332", "", "" },
    { "@SNPSTER4_246_30GCDAAXX_PE:1:1:3:896/1", "SNPSTER4_246_30GCDAAXX_PE:1:1:3:896", "", "1" },
    { "@FC42AUBAAXX:6:1:4:1280#TGACCA/1", "FC42AUBAAXX:6:1:4:1280", "TGACCA", "1" },
    { "@SOLEXA9:1:1:1:2005#0/1", "SOLEXA9:1:1:1:2005", "", "1" },
    { "@SNPSTER3_264_30JGGAAXX_PE:2:1:218:311/1", "SNPSTER3_264_30JGGAAXX_PE:2:1:218:311", "", "1" },
    { "@HWUSI-EAS535_0001:7:1:747:14018#0/1", "HWUSI-EAS535_0001:7:1:747:14018", "", "1" },
    { "@FC42ATTAAXX:5:1:0:20481", "FC42ATTAAXX:5:1:0:20481", "", "" },
    { "@HWUSI-EAS1571_0012:8:1:1017:20197#0/1", "HWUSI-EAS1571_0012:8:1:1017:20197", "", "1" },
    { "@SOLEXA1_0052_FC:8:1:1508:1078#TTAGGC/1", "SOLEXA1_0052_FC:8:1:1508:1078", "TTAGGC", "1" },
    { "@SN971:2:1101:15.80:103.70#0/1", "SN971:2:1101:15.80:103.70", "", "1" }
};


vector<illumina_old_t> cIlluminaOldUnderscore = {
    { "@HWI-EAS30_2_FC200HWAAXX_4_1_646_399\x0d", "HWI-EAS30_2_FC200HWAAXX_4_1_646_399", "", "" },
    { "@ATGCT_7_1101_1418_2098_1", "ATGCT_7_1101_1418_2098", "" "" },
    { "@BILLIEHOLIDAY_1_FC200TYAAXX_3_1_751_675", "BILLIEHOLIDAY_1_FC200TYAAXX_3_1_751_675", "", "" },
    { "@HWI-EAS30_2_FC20416AAXX_7_1_116_317", "HWI-EAS30_2_FC20416AAXX_7_1_116_317", "", ""},
    { "@FC12044_91407_8_1_46_673", "FC12044_91407_8_1_46_673", "", "" }
};

vector<illumina_old_t> cIlluminaOldNoPrefix = {
    { "@7:1:792:533", "7:1:792:533", "", "" },
    { "@7:1:164:-0", "7:1:164:-0", "", "" },
    { "@MB27-02-1:1101:1723:2171 /1", "MB27-02-1:1101:1723:2171", "", "1" },
};

vector<illumina_old_t> cIlluminaOldWithSuffix = {
    { "@HWI-IT879:92:5:1101:1170:2026#0/1:0", "HWI-IT879:92:5:1101:1170:2026", "", "1" },
};

vector<illumina_old_t> cIlluminaOldWithSuffix2 = {
    { ">M01056:83:000000000-A7GBN:1:1108:17094:2684--W1", "M01056:83:000000000-A7GBN:1:1108:17094:2684", "", "" }
};

vector<tuple<string, vector<illumina_old_t>>> cIlluminaOldCases = {
    { "IlluminaOldColon", cIlluminaOldColon },
    { "IlluminaOldUnderscore", cIlluminaOldUnderscore },
    { "IlluminaOldNoPrefix", cIlluminaOldNoPrefix },
    { "IlluminaOldWithSuffix", cIlluminaOldWithSuffix },
    { "IlluminaOldWithSuffix2", cIlluminaOldWithSuffix2 }

};


class IlluminaOldFixture : public LoaderFixture
{
public:
    void IlluminaOld(const string& defline)
    {


        fastq_reader reader("test", create_stream(_READ(defline, "AAGT", "IIII")), {}, 2);
        THROW_ON_FALSE( reader.get_read(m_read) );
        THROW_ON_FALSE( reader.platform() == SRA_PLATFORM_ILLUMINA );
        m_type = reader.defline_type();
    }

    string m_type;
    CFastqRead m_read;
};
FIXTURE_TEST_CASE(IlluminaOldTests, LoaderFixture)
{
    CFastqRead read;
    for (const auto& case_set : cIlluminaOldCases) {
        for (size_t i = 0; i < get<1>(case_set).size(); ++i) {
            const auto& base = get<1>(case_set)[i];
            const auto& defline_type = get<0>(case_set);
            cout << defline_type << ", case " << i << ": " << base.defline << endl;
            fastq_reader reader("test", create_stream(_READ(base.defline, "AAGT", "IIII")), {}, 2);
            THROW_ON_FALSE( reader.get_read(read) );
            THROW_ON_FALSE( reader.platform() == SRA_PLATFORM_ILLUMINA );
            REQUIRE_EQ(reader.defline_type(), defline_type);
            REQUIRE_EQ(read.Spot(), base.spot);
            REQUIRE_EQ(read.SpotGroup(), base.spot_group);
            REQUIRE_EQ(read.ReadNum(), base.read_num);
        }
    }
}
vector<tuple<string, string, string>> cPacBioCases = {
    { "PacBio", "@m120525_202528_42132_c100323432550000001523017609061234_s1_p0/43", "m120525_202528_42132_c100323432550000001523017609061234_s1_p0/43" },
    { "PacBio", "@m101111_134728_richard_c000027022550000000115022502211150_s1_p0/1", "m101111_134728_richard_c000027022550000000115022502211150_s1_p0/1" },
    { "PacBio", "@m110115_082846_Uni_c000000000000000000000012706400001_s3_p0/1/0_508", "m110115_082846_Uni_c000000000000000000000012706400001_s3_p0/1/0_508" },
    { "PacBio", "@m130727_043304_42150_c100538232550000001823086511101337_s1_p0/16/0_5273", "m130727_043304_42150_c100538232550000001823086511101337_s1_p0/16/0_5273" },
    { "PacBio", "@m120328_022709_00128_c100311312550000001523011808061260_s1_p0/129/0_4701", "m120328_022709_00128_c100311312550000001523011808061260_s1_p0/129/0_4701" },
    { "PacBio", "@m120204_011539_00128_c100220982555400000315052304111230_s2_p0/8/0_1446", "m120204_011539_00128_c100220982555400000315052304111230_s2_p0/8/0_1446" },
    { "PacBio2", "@m54261_181223_050738_4194378", "m54261_181223_050738_4194378" },
    { "PacBio2", "@m64049_200827_171349/2/ccs", "m64049_200827_171349/2/ccs" },
    { "PacBio2", "@m54336U_191028_160945/1/120989_128438", "m54336U_191028_160945/1/120989_128438" },
};

FIXTURE_TEST_CASE(PacBioTests, LoaderFixture)
{
    CFastqRead read;
    for (size_t i = 0; i < cPacBioCases.size(); ++i) {
        const auto& test_case = cPacBioCases[i];
        const auto& defline_type = get<0>(test_case);
        const auto& defline = get<1>(test_case);
        const auto& spot = get<2>(test_case);
        cout << defline_type << ", case " << i << ": " << defline << endl;
        fastq_reader reader("test", create_stream(_READ(defline, "AAGT", "IIII")), {}, 2);
        THROW_ON_FALSE( reader.get_read(read) );
        THROW_ON_FALSE( reader.platform() == SRA_PLATFORM_PACBIO_SMRT);
        REQUIRE_EQ(reader.defline_type(), defline_type);
        REQUIRE_EQ(read.Spot(), spot);
    }
}

FIXTURE_TEST_CASE(illuminaOldBcRnOnly, LoaderFixture)
{
    fastq_reader reader("test", create_stream(_READ("_2_#GATCAGAT/1", "GAAA", "IIII")), {}, 2);
    CFastqRead read;
    THROW_ON_FALSE( reader.get_read(read) );
    THROW_ON_FALSE( reader.platform() == SRA_PLATFORM_UNDEFINED);
    REQUIRE_EQ(reader.defline_type(), string("illuminaOldBcRnOnly"));
    REQUIRE_EQ(read.Spot(), string("_2_"));
    REQUIRE_EQ(read.SpotGroup(), string("GATCAGAT"));
    REQUIRE_EQ(read.ReadNum(), string("1"));
}

FIXTURE_TEST_CASE(illuminaOldBcOnly, LoaderFixture)
{
    fastq_reader reader("test", create_stream(_READ("@Read_190546#BC005 length=1419", "GAAA", "IIII")), {}, 2);
    CFastqRead read;
    THROW_ON_FALSE( reader.get_read(read) );
    THROW_ON_FALSE( reader.platform() == SRA_PLATFORM_UNDEFINED);
    REQUIRE_EQ(reader.defline_type(), string("illuminaOldBcOnly"));
    REQUIRE_EQ(read.Spot(), string("Read_190546"));
    REQUIRE_EQ(read.SpotGroup(), string("BC005"));
    REQUIRE(read.ReadNum().empty());
}

////////////////////////////////////////////

int main (int argc, char *argv [])
{
    return SharQParserTestSuite(argc, argv);
}<|MERGE_RESOLUTION|>--- conflicted
+++ resolved
@@ -272,10 +272,6 @@
     REQUIRE_EQ(read.Sequence(), cSEQ);
     REQUIRE_EQ(read.Sequence().size(), 4lu);
 
-<<<<<<< HEAD
-
-=======
->>>>>>> 91ec14ae
     const Fingerprint & fp = reader.fingerprint();
     REQUIRE_EQ( 0, (int)fp.a[0] );
     REQUIRE_EQ( 1, (int)fp.a[1] );
