--- conflicted
+++ resolved
@@ -53,263 +53,6 @@
 
 work_dir=$(pwd)
 echo WORK DIRECTORY: ${work_dir}
-
-<<<<<<< HEAD
-=======
-#=============================================
-# echo Running prefetch second time finds previous download
-# export VDB_CONFIG=`pwd`/tmp; export NCBI_SETTINGS=/ ; cd tmp2 ; \
- # if ping -c1 intranet > /dev/null ; then \
-    # ${bin_dir}/prefetch http://intranet/ | grep "found local" >/dev/null;fi
-# rm -f `pwd`/tmp2/index.html
-# cd ${work_dir} # out of tmp2
-
-# echo URL download when user repository is configured
-# if ls `pwd`/tmp2/wiki 2> /dev/null ; then echo wiki found ; exit 1; fi
-# export VDB_CONFIG=`pwd`/tmp; export NCBI_SETTINGS=/ ; cd tmp2 ; \
-    # ${bin_dir}/prefetch https://github.com/ncbi/ngs/wiki > /dev/null
-# cd ${work_dir} # out of tmp2
-# output=$(ls `pwd`/tmp2/wiki)
-# res=$?
-# if [ "$res" != "0" ];
-	# then echo "wiki FAILED, res=$res output=$output" && exit 1;
-# fi
-
-# echo Running prefetch second time finds previous download
-# export VDB_CONFIG=`pwd`/tmp; export NCBI_SETTINGS=/ ; cd tmp2 ; \
-    # ${bin_dir}/prefetch https://github.com/ncbi/ngs/wiki \
-                              # | grep "found local" > /dev/null
-# cd ${work_dir} # out of tmp2
-
-# echo URL/ download when user repository is configured
-# rm -f `pwd`/tmp2/index.html
-# if ls `pwd`/tmp2/index.html 2> /dev/null ; \
- # then echo index.html found ; exit 1; fi
-# export VDB_CONFIG=`pwd`/tmp; export NCBI_SETTINGS=/ ; cd tmp2 ; \
-    # ${bin_dir}/prefetch https://github.com/ncbi/ > /dev/null
-# cd ${work_dir} # out of tmp2
-# output=$(ls `pwd`/tmp2/index.html)
-# res=$?
-# if [ "$res" != "0" ];
-	# then echo "NANNOT accession FAILED, res=$res output=$output" && exit 1;
-# fi
-
-# echo Running prefetch second time finds previous download
-# export VDB_CONFIG=`pwd`/tmp; export NCBI_SETTINGS=/ ; cd tmp2 ; \
-  # ${bin_dir}/prefetch https://github.com/ncbi/|grep "found local">/dev/null
-# cd ${work_dir} # out of tmp2
-# rm `pwd`/tmp2/index.html
-
-
-# if echo ${SRR} | grep -vq /sdlr/sdlr.fcgi?jwt= ; \
-  # then \
-     # echo prefetch ${SRR} when there is no kfg && \
-     # NCBI_VDB_RELIABLE=y NCBI_SETTINGS=/ VDB_CONFIG=`pwd`/tmp \
-                               # ${bin_dir}/prefetch ${SRR} > /dev/null && \
-     # rm -r ${SRAC} ; \
-# else \
-     # echo prefetch test when CE is required is skipped ; \
-# fi
-
-# echo "${PUBLIC}/apps/sra/volumes/sraFlat = \"sra\"" >> tmp/t.kfg
-# rm -f `pwd`/tmp/sra/${SRAC}.sra
-# if echo ${SRR} | grep -vq /sdlr/sdlr.fcgi?jwt= ; \
-  # then \
-	# echo SRR download when user repository is configured && \
-	# NCBI_SETTINGS=/ NCBI_VDB_RELIABLE=y VDB_CONFIG=`pwd`/tmp \
-	   # ENV_VAR_LOG_HTTP_RETRY=1 ${bin_dir}/prefetch ${SRR} > /dev/null && \
-	# ls `pwd`/tmp/sra/${SRAC}.sra > /dev/null && \
-     # \
-     # echo Running prefetch second time finds previous download && \
-     # export VDB_CONFIG=`pwd`/tmp && export NCBI_SETTINGS=/ && \
-	# ${bin_dir}/prefetch ${SRR} | grep "found local" > /dev/null ; \
-# else \
-     # echo prefetch test when CE is required is skipped ; \
-# fi
-
-# echo prefetch ${REFSEQ} when there is no kfg
-# rm -f KC702174.1
-# export VDB_CONFIG=`pwd`/tmp; export NCBI_SETTINGS=/ ; \
-    # ${bin_dir}/prefetch ${REFSEQ} > /dev/null
-# rm KC702174.1*
-
-# echo "${PUBLIC}/apps/refseq/volumes/refseq = \"refseq\"" >> tmp/t.kfg
-# echo REFSEQ HTTP download when user repository is configured
-# if ls `pwd`/tmp/refseq/KC702174.1 2> /dev/null ; \
- # then echo KC702174.1 found ; exit 1; fi
-# export VDB_CONFIG=`pwd`/tmp; export NCBI_SETTINGS=/ ; \
-    # ${bin_dir}/prefetch ${REFSEQ} > /dev/null
-# output=$(ls `pwd`/tmp/refseq/KC702174.1)
-# res=$?
-# if [ "$res" != "0" ];
-	# then echo "KC702174.1 FAILED, res=$res output=$output" && exit 1;
-# fi
-
-# echo Running prefetch second time finds previous download
-# export VDB_CONFIG=`pwd`/tmp; export NCBI_SETTINGS=/ ; \
-    # ${bin_dir}/prefetch ${REFSEQ} | grep "found local" > /dev/null
-
-# export VDB_CONFIG=`pwd`/tmp; export NCBI_SETTINGS=/ ; \
-    # if ${bin_dir}/prefetch ${KMER} > /dev/null 2>&1 ; \
-    # then echo "prefetch ${KMER} when there is no kfg should fail"; exit 1; \
-    # fi
-
-# echo "${PUBLIC}/apps/nakmer/volumes/nakmerFlat = \"nannot\"" >> tmp/t.kfg
-# echo NANNOT download when user repository is configured
-# if ls `pwd`/tmp/nannot/GCA_000390265.1_R 2> /dev/null ; \
- # then echo GCA_000390265.1_R found ; exit 1 ; fi
-# export VDB_CONFIG=`pwd`/tmp; export NCBI_SETTINGS=/ ; \
-    # ${bin_dir}/prefetch ${KMER} > /dev/null
-# output=$(ls `pwd`/tmp/nannot/GCA_000390265.1_R)
-# res=$?
-# if [ "$res" != "0" ];
-	# then echo "NANNOT download when user repository is configured FAILED, res=$res output=$output" && exit 1;
-# fi
-
-# echo Running prefetch second time finds previous download
-# export VDB_CONFIG=`pwd`/tmp; export NCBI_SETTINGS=/ ; \
-    # ${bin_dir}/prefetch ${KMER} | grep "found local" > /dev/null
-
-# echo "prefetch ${WGS} when there is no kfg"
-# NCBI_SETTINGS=/ VDB_CONFIG=`pwd`/tmp \
-       # ${bin_dir}/prefetch ${WGS} > /dev/null 2>&1
-# rm AFVF01.1
-
-# echo "${PUBLIC}/apps/wgs/volumes/wgsFlat = \"wgs\"" >> tmp/t.kfg
-# echo
-# echo WGS HTTP download when user repository is configured
-# if ls `pwd`/tmp/wgs/AFVF01.1 2> /dev/null ; \
-	# then echo AFVF01.1 found ; exit 1; fi
-# export VDB_CONFIG=`pwd`/tmp; export NCBI_SETTINGS=/ ; \
-    # ${bin_dir}/prefetch ${WGS} > /dev/null
-# output=$(ls `pwd`/tmp/wgs/AFVF01.1)
-# res=$?
-# if [ "$res" != "0" ];
-	# then echo "WGS HTTP download when user repository is configured FAILED, res=$res output=$output" && exit 1;
-# fi
-# rm `pwd`/tmp/wgs/AFVF01.1
-# echo
-
-# rm -f `pwd`/tmp/refseq/KC702174.1
-# if [ "${HAVE_NCBI_ASCP}" = "1" ] ; then \
-    # echo REFSEQ FASP download when user repository is configured ; \
-    # export VDB_CONFIG=`pwd`/tmp; export NCBI_SETTINGS=/ ; \
-      # ${bin_dir}/prefetch ${REFSEQF} > /dev/null && \
-    # ls `pwd`/tmp/refseq/KC702174.1 > /dev/null ; \
-# else echo download of ${REFSEQF} when ascp is not found is disabled ; \
-# fi
-
-# rm `pwd`/tmp/nannot/GCA_000390265.1_R
-# echo NANNOT FASP download when user repository is configured
-# if [ "${HAVE_NCBI_ASCP}" = "1" ] ; then \
-    # echo NANNOT FASP download when user repository is configured ; \
-    # export VDB_CONFIG=`pwd`/tmp; export NCBI_SETTINGS=/ ; \
-      # ${bin_dir}/prefetch ${KMERF} > /dev/null ; \
-      # ls `pwd`/tmp/nannot/GCA_000390265.1_R > /dev/null ; \
-# else echo download of ${KMERF} when ascp is not found is disabled ; \
-# fi
-
-# if ls `pwd`/tmp/wgs/AFVF01.1 2> /dev/null ; \
- # then echo AFVF01.1 found ; exit 1; fi
-# if [ "${HAVE_NCBI_ASCP}" = "1" ] ; then echo ; \
-    # echo WGS FASP download when user repository is configured ; \
-    # export VDB_CONFIG=`pwd`/tmp; export NCBI_SETTINGS=/ ; \
-      # ${bin_dir}/prefetch ${WGSF} > /dev/null ; \
-    # ls `pwd`/tmp/wgs/AFVF01.1 > /dev/null ; \
-    # rm `pwd`/tmp/wgs/AFVF01.1 ; \
-# else echo download of ${WGSF} when ascp is not found is disabled ; \
-# fi
-# echo
-
-# rm -f `pwd`/tmp/sra/${SRAC}.sra
-
-# echo "repository/remote/main/CGI/resolver-cgi = \"${CGI}\"" >> tmp/t.kfg
-# echo SRR accession download
-# export VDB_CONFIG=`pwd`/tmp; export NCBI_SETTINGS=/ ; \
-    # ${bin_dir}/prefetch ${SRAC} > /dev/null
-# output=$(ls `pwd`/tmp/sra/${SRAC}.sra)
-# res=$?
-# if [ "$res" != "0" ];
-	# then echo "repository/remote/main/CGI/resolver-cgi = \"${CGI}\" FAILED, res=$res output=$output" && exit 1;
-# fi
-
-# echo prefetch run with refseqs
-# rm -fr `pwd`/SRR619505
-# rm -fv `pwd`/tmp/sra/SRR619505.sra
-# rm -fv `pwd`/tmp/refseq/NC_000005.8
-# export VDB_CONFIG=`pwd`/tmp; export NCBI_SETTINGS=/ ; \
-    # ${bin_dir}/prefetch SRR619505 > /dev/null
-# output=$(ls `pwd`/tmp/sra/SRR619505.sra)
-# res=$?
-# if [ "$res" != "0" ];
-	# then echo "SRR619505.sra FAILED, res=$res output=$output" && exit 1;
-# fi
-# output=$(ls `pwd`/tmp/refseq/NC_000005.8)
-# res=$?
-# if [ "$res" != "0" ];
-	# then echo "NC_000005.8 FAILED, res=$res output=$output" && exit 1;
-# fi
-
-# echo REFSEQ accession download
-# rm -f `pwd`/tmp/refseq/KC702174.1
-# export VDB_CONFIG=`pwd`/tmp; export NCBI_SETTINGS=/ ; \
-    # ${bin_dir}/prefetch KC702174.1 > /dev/null
-# output=$(ls `pwd`/tmp/refseq/KC702174.1)
-# res=$?
-# if [ "$res" != "0" ];
-	# then echo "REFSEQ accession download FAILED, res=$res output=$output" && exit 1;
-# fi
-
-# echo NANNOT accession download
-# rm -f `pwd`/tmp/nannot/GCA_000390265.1_R
-# export VDB_CONFIG=`pwd`/tmp; export NCBI_SETTINGS=/ ; \
-    # ${bin_dir}/prefetch GCA_000390265.1_R > /dev/null
-# ls `pwd`/tmp/nannot/GCA_000390265.1_R > /dev/null
-# res=$?
-# if [ "$res" != "0" ];
-	# then echo "NANNOT accession FAILED, res=$res output=$output" && exit 1;
-# fi
-
-# echo WGS accession download
-# rm -f `pwd`/tmp/wgs/AFVF01
-# rm -rf `pwd`/AFVF01
-# export VDB_CONFIG=`pwd`/tmp; export NCBI_SETTINGS=/ ; \
-    # ${bin_dir}/prefetch AFVF01 -+VFS #> /dev/null
-# output=$(ls `pwd`/tmp/wgs/AFVF01)
-# res=$?
-# if [ "$res" != "0" ];
-	# then echo "WGS accession download FAILED, res=$res output=$output" && exit 1;
-# fi
-# rm `pwd`/tmp/wgs/AFVF01
-
-# if ls `pwd`/tmp2/100MB 2> /dev/null ; \
- # then echo 100MB found ; exit 1; fi
- # echo FASP download: asperasoft/100MB: turned off
-
-# ## TODO DEBUG ascp ?
-# if ${bin_dir}/ascp -h > /dev/null ; \
- # then \
-    # export VDB_CONFIG=`pwd`/tmp; export NCBI_SETTINGS=/ ; cd tmp2 ; \
-# else \
-    # if ${bin_dir}/prefetch ${LARGE} 2> /dev/null ; \
-    # then \
-        # echo "prefetch <FASP URL> when ascp is not found should fail" ; \
-        # exit 1; \
-     # fi ; \
-# fi
-# cd ${work_dir} # out of tmp2
-
-# rm -f `pwd`/tmp2/100MB
-# export VDB_CONFIG=`pwd`/tmp; export NCBI_SETTINGS=/ ; cd tmp2 ; \
-    # if ${bin_dir}/prefetch fasp://anonftp@ftp.ncbi.nlm.nih.gov:100MB \
-                                                         # > /dev/null 2>&1; \
-    # then echo "prefetch <FASP> when FASP source is not found should fail"; \
-         # exit 1 ; \
-    # fi
-# cd ${work_dir} # out of tmp2
-
-# rm -r tmp*
->>>>>>> 194787c3
 
 # echo vdbcache:
 # echo vdbcache download
