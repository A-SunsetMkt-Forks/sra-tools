/*===========================================================================
*
*                            PUBLIC DOMAIN NOTICE
*               National Center for Biotechnology Information
*
*  This software/database is a "United States Government Work" under the
*  terms of the United States Copyright Act.  It was written as part of
*  the author's official duties as a United States Government employee and
*  thus cannot be copyrighted.  This software/database is freely available
*  to the public for use. The National Library of Medicine and the U.S.
*  Government have not placed any restriction on its use or reproduction.
*
*  Although all reasonable efforts have been taken to ensure the accuracy
*  and reliability of the software and data, the NLM and the U.S.
*  Government do not and cannot warrant the performance or results that
*  may be obtained by using this software or data. The NLM and the U.S.
*  Government disclaim all warranties, express or implied, including
*  warranties of performance, merchantability or fitness for any particular
*  purpose.
*
*  Please cite the author in any work or product based on this material.
*
* ===========================================================================
*
*/

/**
* Unit tests for General Loader
*/

#include "../../tools/general-loader/general-loader.cpp"
#include "../../tools/general-loader/database-loader.cpp"
#include "../../tools/general-loader/protocol-parser.cpp"
#include "../../tools/general-loader/utf8-like-int-codec.c"

#include <ktst/unit_test.hpp> 

#include <sysalloc.h>

#include <klib/printf.h>
#include <klib/debug.h>

#include <kns/adapt.h>

#include <kfs/nullfile.h>
#include <kfs/file.h>
#include <kfs/ramfile.h>

#include <cstring>
#include <stdexcept> 
#include <map>
#include <fstream>
#include <cstdio>

#include "testsource.hpp"

using namespace std;
using namespace ncbi::NK;

TEST_SUITE(GeneralLoaderTestSuite);

const string ScratchDir = "./db/";

static
void
ClearScratchDir ()
{
    KDirectory* wd;
    KDirectoryNativeDir ( & wd );
    KDirectoryClearDir ( wd, true, ScratchDir . c_str() );        
    KDirectoryRelease ( wd );
}


class GeneralLoaderFixture
{
public:
    static const uint32_t DefaultTableId = 100;
    
    static const uint32_t DefaultColumnId = 1;
    static const uint32_t Column16Id = 16; 
    static const uint32_t Column32Id = 32; 
    static const uint32_t Column64Id = 64; 
    
    static std::string argv0;

public:
    GeneralLoaderFixture()
    :   m_db ( 0 ),
        m_cursor ( 0 ),
        m_wd ( 0 )
    {
        THROW_ON_RC ( KDirectoryNativeDir ( & m_wd ) );
    }
    ~GeneralLoaderFixture()
    {
        RemoveDatabase();
        KLogLevelSet ( klogFatal );
        KDirectoryRelease ( m_wd );
        if ( ! m_tempSchemaFile . empty() )
        {
            remove ( m_tempSchemaFile . c_str() );
        }
    }
    
    GeneralLoader* MakeLoader ( const struct KFile * p_input )
    {
        struct KStream * inStream;
        THROW_ON_RC ( KStreamFromKFilePair ( & inStream, p_input, 0 ) );
            
        GeneralLoader* ret = new GeneralLoader ( argv0, * inStream );
        
        THROW_ON_RC ( KStreamRelease ( inStream ) );
        THROW_ON_RC ( KFileRelease ( p_input ) );
            
        return ret;
    }
    bool RunLoader ( GeneralLoader& p_loader, rc_t p_rc )
    {
        rc_t rc = p_loader.Run();
        if ( rc == p_rc )
        {
            return true;
        }
        
        char buf[1024];
        string_printf ( buf, sizeof buf, NULL, "Expected rc='%R', actual='%R'", p_rc, rc );
        cerr << buf << endl;
        return false;
    }
    
    bool Run ( const struct KFile * p_input, rc_t p_rc )
    {
        struct KStream* inStream;
        THROW_ON_RC ( KStreamFromKFilePair ( & inStream, p_input, 0 ) );
            
        GeneralLoader gl ( argv0, *inStream );
        rc_t rc = gl.Run();
        bool ret;
        if ( rc == p_rc )
        {
            ret = true;
        }
        else
        {
            char buf[1024];
            string_printf ( buf, sizeof buf, NULL, "Expected rc='%R', actual='%R'", p_rc, rc );
            cerr << buf << endl;
            ret = false;
        }
        
        THROW_ON_RC ( KStreamRelease ( inStream ) );
        THROW_ON_RC ( KFileRelease ( p_input ) );
            
        return ret;
    }

    void RemoveDatabase()
    {
        CloseDatabase();
        if ( ! m_source . GetDatabaseName() . empty () )
        {
            KDirectoryRemove ( m_wd, true, m_source . GetDatabaseName() . c_str() );
        }
    }
    
    void OpenDatabase( const char* p_dbNameOverride = 0 )
    {
        CloseDatabase();
        
        VDBManager * vdb;
        THROW_ON_RC ( VDBManagerMakeUpdate ( & vdb, NULL ) );

        try 
        {
            THROW_ON_RC ( VDBManagerOpenDBUpdate ( vdb, &m_db, NULL, p_dbNameOverride != 0 ? p_dbNameOverride : m_source . GetDatabaseName() . c_str() ) );
        }
        catch(...)
        {
            VDBManagerRelease ( vdb );
            throw;
        }
        
        THROW_ON_RC ( VDBManagerRelease ( vdb ) );
    }
    void CloseDatabase()
    {
        if ( m_db != 0 )
        {
            VDatabaseRelease ( m_db );
            m_db = 0;
        }
        if ( m_cursor != 0 )
        {
            VCursorRelease ( m_cursor );
            m_cursor = 0;
        }
    }
    
    void SetUpStream( const char* p_dbName, const string& p_schema = "align/align.vschema", const string& p_schemaName = "NCBI:align:db:alignment_sorted" )
    {
        m_source . SchemaEvent ( p_schema, p_schemaName );
        string dbName = ScratchDir + p_dbName;
        if ( m_source.packed )
        {
            dbName += "-packed";
        }
        m_source . DatabaseEvent ( dbName );
    }
    void SetUpStream_OneTable( const char* p_dbName, const char* p_tableName )
    {  
        SetUpStream( p_dbName );
        m_source . NewTableEvent ( DefaultTableId, p_tableName ); 
    }
    void OpenStream_OneTableOneColumn ( const char* p_dbName, const char* p_tableName, const char* p_columnName, size_t p_elemBits )
    {   
        SetUpStream_OneTable( p_dbName, p_tableName ); 
        m_source . NewColumnEvent ( DefaultColumnId, DefaultTableId, p_columnName, ( uint32_t ) p_elemBits );
        m_source . OpenStreamEvent();
    }

    bool SetUpForIntergerCompression( const char* p_dbName )
    {
        if ( ! TestSource::packed )
            return false; // integer compaction is used in packed mode only
            
        m_tempSchemaFile = string ( p_dbName ) + ".vschema";
        string schemaText = 
                "table table1 #1.0.0\n"
                "{\n"
                "    column U16 column16;\n"
                "    column U32 column32;\n"
                "    column U64 column64;\n"
                "};\n"
                "database database1 #1\n"
                "{\n"
                "    table table1 #1 TABLE1;\n"
                "};\n"
            ;
        CreateFile ( m_tempSchemaFile, schemaText ); 
        SetUpStream ( p_dbName, m_tempSchemaFile, "database1" );
       
        m_source . NewTableEvent ( DefaultTableId, "TABLE1" );
        
        m_source . NewColumnEvent ( Column16Id, DefaultTableId, "column16", 16, true );
        m_source . NewColumnEvent ( Column32Id, DefaultTableId, "column32", 32, true );
        m_source . NewColumnEvent ( Column64Id, DefaultTableId, "column64", 64, true );
        
        return true;
    }
    
    void OpenCursor( const char* p_table, const char* p_column )
    {
        OpenDatabase();
        const VTable * tbl;
        THROW_ON_RC ( VDatabaseOpenTableRead ( m_db, &tbl, p_table ) );
        THROW_ON_RC ( VTableCreateCursorRead ( tbl, & m_cursor ) );
        
        uint32_t idx;
        THROW_ON_RC ( VCursorAddColumn ( m_cursor, &idx, p_column ) );
        THROW_ON_RC ( VCursorOpen ( m_cursor ) );
        THROW_ON_RC ( VTableRelease ( tbl ) );
    }
    
    template < typename T > T GetValue ( const char* p_table, const char* p_column, uint64_t p_row )
    {
        OpenCursor( p_table, p_column ); 
        THROW_ON_RC ( VCursorSetRowId ( m_cursor, p_row ) );
        THROW_ON_RC ( VCursorOpenRow ( m_cursor ) );
            
        T ret;
        uint32_t num_read;
        THROW_ON_RC ( VCursorRead ( m_cursor, 1, 8 * sizeof ( T ), &ret, 1, &num_read ) );
        THROW_ON_RC ( VCursorCloseRow ( m_cursor ) );
        return ret;
    }
    
    template < typename T > bool IsNullValue ( const char* p_table, const char* p_column, uint64_t p_row )
    {
        OpenCursor( p_table, p_column ); 
        THROW_ON_RC ( VCursorSetRowId ( m_cursor, p_row ) );
        THROW_ON_RC ( VCursorOpenRow ( m_cursor ) );
            
        T ret;
        uint32_t num_read;
        THROW_ON_RC ( VCursorRead ( m_cursor, 1, 8 * sizeof ( T ), &ret, 1, &num_read ) );
        THROW_ON_RC ( VCursorCloseRow ( m_cursor ) );
        return num_read == 0;
    }

    template < typename T > T GetValueWithIndex ( const char* p_table, const char* p_column, uint64_t p_row, uint32_t p_count, size_t p_index )
    {
        OpenCursor( p_table, p_column ); 
        THROW_ON_RC ( VCursorSetRowId ( m_cursor, p_row ) );
        THROW_ON_RC ( VCursorOpenRow ( m_cursor ) );
            
        assert(1024 >= p_count);
        T ret [ 1024 ];

        uint32_t num_read;
        THROW_ON_RC ( VCursorRead ( m_cursor, 1, (uint32_t) ( 8 * sizeof ( T ) ), &ret, p_count, &num_read ) );
        THROW_ON_RC ( VCursorCloseRow ( m_cursor ) );
        return ret [  p_index ];
    }
    
    void FullLog() 
    {     
        KLogLevelSet ( klogInfo );
    }
    
    void CreateFile ( const string& p_name, const string& p_content )
    {
        ofstream out( p_name . c_str() );
        out << p_content;
    }

    std::string GetMetadata ( const std::string& p_node, const std::string& p_attr )
    {
        const KMetadata *meta;
        THROW_ON_RC ( VDatabaseOpenMetadataRead ( m_db, &meta ) );
    
        const KMDataNode *node;
        THROW_ON_RC ( KMetadataOpenNodeRead ( meta, &node, p_node.c_str() ) );
            
        size_t num_read;
        char attr [ 256 ];
        THROW_ON_RC ( KMDataNodeReadAttr ( node, p_attr.c_str(), attr, sizeof attr, & num_read ) );
        THROW_ON_RC ( KMDataNodeRelease ( node ) );
        THROW_ON_RC ( KMetadataRelease ( meta ) );
        return string ( attr, num_read );
    }
    
    TestSource      m_source;
    VDatabase *     m_db;
    const VCursor * m_cursor;
    KDirectory*     m_wd;
    string          m_tempSchemaFile;
};    

template<> std::string GeneralLoaderFixture::GetValue ( const char* p_table, const char* p_column, uint64_t p_row )
{
    OpenCursor( p_table, p_column ); 
    THROW_ON_RC ( VCursorSetRowId ( m_cursor, p_row ) );
    THROW_ON_RC ( VCursorOpenRow ( m_cursor ) );
        
    char buf[1024];
    uint32_t num_read;
    THROW_ON_RC ( VCursorRead ( m_cursor, 1, 8, &buf, sizeof buf, &num_read ) );
    THROW_ON_RC ( VCursorCloseRow ( m_cursor ) );
    return string ( buf, num_read );
}

std::string GeneralLoaderFixture :: argv0;
  
const char* tableName = "REFERENCE";
const char* columnName = "SPOT_GROUP";

FIXTURE_TEST_CASE ( EmptyInput, GeneralLoaderFixture )
{
    const struct KFile * input;
    REQUIRE_RC ( KFileMakeNullRead ( & input ) );
    REQUIRE ( Run ( input, SILENT_RC ( rcNS, rcFile, rcReading, rcTransfer, rcIncomplete ) ) );
}

FIXTURE_TEST_CASE ( ShortInput, GeneralLoaderFixture )
{
    char buffer[10];
    const struct KFile * input;
    REQUIRE_RC ( KRamFileMakeRead ( & input, buffer, sizeof buffer ) );
    
    REQUIRE ( Run ( input, SILENT_RC ( rcNS, rcFile, rcReading, rcTransfer, rcIncomplete ) ) );
}

FIXTURE_TEST_CASE ( BadSignature, GeneralLoaderFixture )
{
    TestSource ts ( "badsigna" );
    REQUIRE ( Run (  ts . MakeSource (), SILENT_RC ( rcExe, rcFile, rcReading, rcHeader, rcCorrupt ) ) );
}

FIXTURE_TEST_CASE ( BadEndianness, GeneralLoaderFixture )
{
    TestSource ts ( GeneralLoaderSignatureString, 3 );
    REQUIRE ( Run ( ts . MakeSource (), SILENT_RC ( rcExe, rcFile, rcReading, rcFormat, rcInvalid) ) );
}

FIXTURE_TEST_CASE ( ReverseEndianness, GeneralLoaderFixture )
{
    TestSource ts ( GeneralLoaderSignatureString, GW_REVERSE_ENDIAN );
    REQUIRE ( Run ( ts . MakeSource (), SILENT_RC ( rcExe, rcFile, rcReading, rcFormat, rcUnsupported ) ) );
}

FIXTURE_TEST_CASE ( LaterVersion, GeneralLoaderFixture )
{
    TestSource ts ( GeneralLoaderSignatureString, GW_GOOD_ENDIAN, GW_CURRENT_VERSION + 1 );
    REQUIRE ( Run ( ts . MakeSource (), SILENT_RC ( rcExe, rcFile, rcReading, rcHeader, rcBadVersion ) ) );
}

//TODO: MakeTruncatedSource (stop in the middle of an event)


FIXTURE_TEST_CASE ( BadSchemaFileName, GeneralLoaderFixture )
{   
    m_source . SchemaEvent ( "this file should not exist", "someSchemaName" );
    REQUIRE ( Run ( m_source . MakeSource (), SILENT_RC ( rcVDB, rcMgr, rcCreating, rcSchema, rcNotFound ) ) );
}

FIXTURE_TEST_CASE ( BadSchemaFileName_Long, GeneralLoaderFixture )
{   
    m_source . SchemaEvent ( string ( GeneralLoader :: MaxPackedString + 1, 'x' ), "someSchemaName" );
    REQUIRE ( Run ( m_source . MakeSource (), SILENT_RC ( rcVDB, rcMgr, rcCreating, rcSchema, rcNotFound ) ) );
}

FIXTURE_TEST_CASE ( BadSchemaName, GeneralLoaderFixture )
{   
    SetUpStream ( GetName(), "align/align.vschema", "bad schema name" );
    m_source . OpenStreamEvent();
    
    REQUIRE ( Run ( m_source . MakeSource (), SILENT_RC ( rcVDB, rcMgr, rcCreating, rcSchema, rcNotFound ) ) );
}

FIXTURE_TEST_CASE ( BadSchemaName_Long, GeneralLoaderFixture )
{   
    SetUpStream ( GetName(), "align/align.vschema", string ( GeneralLoader :: MaxPackedString + 1, 'x' ) );
    m_source . OpenStreamEvent();
    
    REQUIRE ( Run ( m_source . MakeSource (), SILENT_RC ( rcVDB, rcMgr, rcCreating, rcSchema, rcNotFound ) ) );
}

FIXTURE_TEST_CASE ( BadTableName, GeneralLoaderFixture )
{   
    SetUpStream ( GetName() );
    m_source . NewTableEvent ( 1, "nosuchtable" );
    m_source . OpenStreamEvent();

    REQUIRE ( Run ( m_source . MakeSource (), SILENT_RC ( rcVDB, rcDatabase, rcCreating, rcSchema, rcNotFound ) ) );
}

FIXTURE_TEST_CASE ( BadTableName_Long, GeneralLoaderFixture )
{   
    SetUpStream ( GetName() );
    m_source . NewTableEvent ( 1, string ( GeneralLoader :: MaxPackedString + 1, 'x' ) );
    m_source . OpenStreamEvent();

    // the expected return code is different here due to VDB's internal limitation on 256 characters in a table name 
    REQUIRE ( Run ( m_source . MakeSource (), SILENT_RC ( rcDB,rcDirectory,rcResolving,rcPath,rcExcessive ) ) ); 
}

FIXTURE_TEST_CASE ( DuplicateTableId, GeneralLoaderFixture )
{   
    SetUpStream ( GetName() );
    m_source . NewTableEvent ( 1, "REFERENCE" );
    m_source . NewTableEvent ( 1, "SEQUENCE" ); // same Id
    REQUIRE ( Run ( m_source . MakeSource (), SILENT_RC ( rcExe, rcFile, rcReading, rcTable, rcExists ) ) );
}

FIXTURE_TEST_CASE ( BadColumnName, GeneralLoaderFixture )
{   
    SetUpStream ( GetName() );
    m_source . NewTableEvent ( DefaultTableId, "REFERENCE" );
    m_source . NewColumnEvent ( 1, DefaultTableId, "nosuchcolumn", 8 );
    REQUIRE ( Run ( m_source . MakeSource (), SILENT_RC ( rcVDB, rcCursor, rcUpdating, rcColumn, rcNotFound ) ) );
}

FIXTURE_TEST_CASE ( BadTableId, GeneralLoaderFixture )
{   
    SetUpStream ( GetName() );
    m_source . NewTableEvent ( 1, "REFERENCE" );
    m_source . NewColumnEvent ( 1, 2, "SPOT_GROUP", 8 );
    REQUIRE ( Run ( m_source . MakeSource (), SILENT_RC ( rcExe, rcFile, rcReading, rcTable, rcInvalid ) ) );
}

FIXTURE_TEST_CASE ( DuplicateColumnName, GeneralLoaderFixture )
{   
    SetUpStream_OneTable ( GetName(), "REFERENCE" );
    m_source . NewColumnEvent ( 1, DefaultTableId, "SPOT_GROUP", 8 );
    m_source . NewColumnEvent ( 2, DefaultTableId, "SPOT_GROUP", 8 );
    REQUIRE ( Run ( m_source . MakeSource (), SILENT_RC ( rcVDB, rcCursor, rcUpdating, rcColumn, rcExists ) ) );
}

FIXTURE_TEST_CASE ( DuplicateColumnId, GeneralLoaderFixture )
{   
    SetUpStream_OneTable ( GetName(), "REFERENCE" );
    m_source . NewColumnEvent ( 1, DefaultTableId, "SPOT_GROUP", 8 );
    m_source . NewColumnEvent ( 1, DefaultTableId, "NAME", 8 );
    REQUIRE ( Run ( m_source . MakeSource (), SILENT_RC ( rcExe, rcFile, rcReading, rcColumn, rcExists ) ) );
}

FIXTURE_TEST_CASE ( NoOpenStreamEvent, GeneralLoaderFixture )
{   
    SetUpStream ( GetName() );
    REQUIRE ( Run ( m_source . MakeSource (), SILENT_RC ( rcNS, rcFile, rcReading, rcTransfer, rcIncomplete ) ) );
}

FIXTURE_TEST_CASE ( NoCloseStreamEvent, GeneralLoaderFixture )
{   
    SetUpStream ( GetName() );
    m_source . OpenStreamEvent();
    REQUIRE ( Run ( m_source . MakeSource (), SILENT_RC ( rcNS, rcFile, rcReading, rcTransfer, rcIncomplete ) ) );
}

FIXTURE_TEST_CASE ( NoColumns, GeneralLoaderFixture )
{   
    SetUpStream ( GetName() );
    m_source . OpenStreamEvent();
    m_source . CloseStreamEvent();
    REQUIRE ( Run ( m_source . MakeSource (), 0 ) );
    
    // make sure database exists and is valid
    OpenDatabase (); // did not throw => opened successfully
}

//Testing integration of software name and version input
FIXTURE_TEST_CASE ( SoftwareName, GeneralLoaderFixture )
{   
    SetUpStream ( GetName() );
    const string SoftwareName = "softwarename";
    const string Version = "2.1.1";
    m_source . SoftwareNameEvent ( SoftwareName, Version );
    m_source . OpenStreamEvent();
    m_source . CloseStreamEvent();
    REQUIRE ( Run ( m_source . MakeSource (), 0 ) );
    
    // validate metadata
    OpenDatabase (); 
    REQUIRE_EQ ( SoftwareName,  GetMetadata ( "SOFTWARE/formatter", "name" ) );
    REQUIRE_EQ ( Version,       GetMetadata ( "SOFTWARE/formatter", "vers" ) );

    // extract the program name from path the same way it's done in ncbi-vdb/libs/kapp/loader-meta.c:KLoaderMeta_Write
    {
        const char* tool_name = strrchr(argv0.c_str(), '/');
        const char* r = strrchr(argv0.c_str(), '\\');
        if( tool_name != NULL && r != NULL && tool_name < r ) {
            tool_name = r;
        }
        if( tool_name++ == NULL) {
            tool_name = argv0.c_str();
        }
    
        REQUIRE_EQ ( string ( tool_name ), GetMetadata ( "SOFTWARE/loader", "name" ) );
    }
    
    REQUIRE_EQ ( string ( __DATE__), GetMetadata ( "SOFTWARE/loader", "date" ) );
    {
        char buf[265];
        string_printf ( buf, sizeof buf, NULL, "%V", KAppVersion() ); // same format as in ncbi-vdb/libs/kapp/loader-meta.c:MakeVersion()
        REQUIRE_EQ ( string ( buf ), GetMetadata ( "SOFTWARE/loader", "vers" ) );
    }
}

<<<<<<< HEAD
FIXTURE_TEST_CASE ( SoftwareName_BadVersion, GeneralLoaderFixture )
{   
    SetUpStream ( GetName() );
    const string SoftwareName = "softwarename";
    const string Version = "2.1..1"; // improperly formatted
    m_source . SoftwareNameEvent ( SoftwareName, Version );
    m_source . OpenStreamEvent();
    m_source . CloseStreamEvent();
    REQUIRE ( Run ( m_source . MakeSource (), SILENT_RC ( rcExe, rcDatabase, rcCreating, rcMessage, rcBadVersion ) ) );
=======
FIXTURE_TEST_CASE ( MetadataNode, GeneralLoaderFixture )
{   
    SetUpStream ( GetName() );
    m_source . MetadataNodeEvent ( "metadatanode", "1a2b3c4d" );
    m_source . OpenStreamEvent();
    m_source . CloseStreamEvent();
    REQUIRE ( Run ( m_source . MakeSource (), 0 ) );
>>>>>>> 8ab0be5c
}

FIXTURE_TEST_CASE ( NoData, GeneralLoaderFixture )
{   
    SetUpStream ( GetName() );
    m_source . NewTableEvent ( 2, tableName ); // ids do not have to be consecutive
    m_source . NewColumnEvent ( 222, 2, columnName, 8 );   
    m_source . OpenStreamEvent();
    m_source . CloseStreamEvent();
    
    REQUIRE ( Run ( m_source . MakeSource (), 0 ) );
    
    OpenCursor( tableName, columnName ); 
    uint64_t count;
    REQUIRE_RC ( VCursorIdRange ( m_cursor, 1, NULL, &count ) );
    REQUIRE_EQ ( (uint64_t)0, count );
}

FIXTURE_TEST_CASE ( Chunk_BadColumnId, GeneralLoaderFixture )
{   
    OpenStream_OneTableOneColumn ( GetName(), tableName, columnName, 8 );
    
    m_source . CellDataEvent( /*bad*/2, string("blah") );
    m_source . CloseStreamEvent();
    
    REQUIRE ( Run ( m_source . MakeSource (), SILENT_RC ( rcExe, rcFile, rcReading, rcColumn, rcNotFound ) ) );
}

FIXTURE_TEST_CASE ( WriteNoCommit, GeneralLoaderFixture )
{   
    OpenStream_OneTableOneColumn ( GetName(), tableName, columnName, 8 );

    string value = "a single character string cell";
    m_source . CellDataEvent( DefaultColumnId, value );
    m_source . CloseStreamEvent();
    
    REQUIRE ( Run ( m_source . MakeSource (), 0 ) );
    
    OpenCursor( tableName, columnName ); 
    uint64_t count;
    REQUIRE_RC ( VCursorIdRange ( m_cursor, 1, NULL, &count ) );
    REQUIRE_EQ ( (uint64_t)0, count );
}

FIXTURE_TEST_CASE ( CommitBadTableId, GeneralLoaderFixture )
{   
    OpenStream_OneTableOneColumn ( GetName(), tableName, columnName, 8 );

    m_source . NextRowEvent ( /*bad*/2 );
    m_source . CloseStreamEvent();
    
    REQUIRE ( Run ( m_source . MakeSource (), SILENT_RC ( rcExe, rcFile, rcReading, rcTable, rcNotFound ) ) );
}    

FIXTURE_TEST_CASE ( OneColumnOneCellOneChunk, GeneralLoaderFixture )
{   
    OpenStream_OneTableOneColumn ( GetName(), tableName, columnName, 8 );

    string value = "a single character string cell";
    m_source . CellDataEvent( DefaultColumnId, value );
    m_source . NextRowEvent ( DefaultTableId );
    m_source . CloseStreamEvent();
    
    REQUIRE ( Run ( m_source . MakeSource (), 0 ) );
    
    REQUIRE_EQ ( value, GetValue<string> ( tableName, columnName, 1 ) ); 
}

FIXTURE_TEST_CASE ( OneColumnOneCellOneChunk_Long, GeneralLoaderFixture )
{   
    OpenStream_OneTableOneColumn ( GetName(), tableName, columnName, 8 );

    string value ( GeneralLoader :: MaxPackedString + 1, 'x' );
    m_source . CellDataEvent( DefaultColumnId, value );
    m_source . NextRowEvent ( DefaultTableId );
    m_source . CloseStreamEvent();
    
    REQUIRE ( Run ( m_source . MakeSource (), 0 ) );
    
    REQUIRE_EQ ( value, GetValue<string> ( tableName, columnName, 1 ) ); 
}

FIXTURE_TEST_CASE ( OneColumnOneCellManyChunks, GeneralLoaderFixture )
{   
    OpenStream_OneTableOneColumn ( GetName(), tableName, columnName, 8 );

    string value1 = "first";
    m_source . CellDataEvent( DefaultColumnId, value1 );
    string value2 = "second!";
    m_source . CellDataEvent( DefaultColumnId, value2 );
    string value3 = "third!!!";
    m_source . CellDataEvent( DefaultColumnId, value3 );
    m_source . NextRowEvent ( DefaultTableId );
    m_source . CloseStreamEvent();
    
    REQUIRE ( Run ( m_source . MakeSource (), 0 ) );
    
    REQUIRE_EQ ( value1 + value2 + value3, GetValue<string> ( tableName, columnName, 1 ) ); 
}

FIXTURE_TEST_CASE ( IntegerCompression_MinimumCompression, GeneralLoaderFixture )
{   
    if ( ! SetUpForIntergerCompression ( GetName() ) )
    {
        return;
    }
        
    // no compression ( adds 1 byte per value )
    const uint16_t u16value = 0x3456;
    const uint32_t u32value = 0x789abcde;
    const uint64_t u64value = 0x0F0F0F0F0F0F0F0FLL;

    m_source . OpenStreamEvent();
    
    uint8_t buf[128];
    
    int bytes = encode_uint16 ( u16value, buf, buf + sizeof buf );
    REQUIRE_EQ ( 3, bytes );
    m_source . CellDataEventRaw ( Column16Id, 1, buf, bytes );
    
    bytes = encode_uint32 ( u32value, buf, buf + sizeof buf );
    REQUIRE_EQ ( 5, bytes );
    m_source . CellDataEventRaw ( Column32Id, 1, buf, bytes );
    
    bytes = encode_uint64 ( u64value, buf, buf + sizeof buf );
    REQUIRE_EQ ( 9, bytes );
    m_source . CellDataEventRaw ( Column64Id, 1, buf, bytes );
    
    m_source . NextRowEvent ( DefaultTableId  );
    m_source . CloseStreamEvent();
    
    {   
        GeneralLoader* gl = MakeLoader ( m_source . MakeSource () );
        REQUIRE ( RunLoader ( *gl, 0 ) );
        delete gl;
    } // make sure loader is destroyed (= db closed) before we reopen the database for verification
    
    REQUIRE_EQ ( u16value, GetValue<uint16_t> ( "TABLE1", "column16", 1 ) );    
    REQUIRE_EQ ( u32value, GetValue<uint32_t> ( "TABLE1", "column32", 1 ) );    
    REQUIRE_EQ ( u64value, GetValue<uint64_t> ( "TABLE1", "column64", 1 ) );    
}

FIXTURE_TEST_CASE ( IntegerCompression_MaximumCompression, GeneralLoaderFixture )
{   
    if ( ! SetUpForIntergerCompression ( GetName() ) )
    {
        return;
    }
    // induce maximum compression ( 1 byte per value <= 0x7F )
    const uint16_t u16value = 0;
    const uint32_t u32value = 2;
    const uint64_t u64value = 0x7F;

    m_source . OpenStreamEvent();
    
    uint8_t buf[128];
    
    int bytes = encode_uint16 ( u16value, buf, buf + sizeof buf );
    REQUIRE_EQ ( 1, bytes );
    m_source . CellDataEventRaw ( Column16Id, 1, buf, bytes );
    
    bytes = encode_uint32 ( u32value, buf, buf + sizeof buf );
    REQUIRE_EQ ( 1, bytes );
    m_source . CellDataEventRaw ( Column32Id, 1, buf, bytes );
    
    bytes = encode_uint64 ( u64value, buf, buf + sizeof buf );
    REQUIRE_EQ ( 1, bytes );
    m_source . CellDataEventRaw ( Column64Id, 1, buf, bytes );
    
    m_source . NextRowEvent ( DefaultTableId  );
    m_source . CloseStreamEvent();
    
    {   
        GeneralLoader* gl = MakeLoader ( m_source . MakeSource () );
        REQUIRE ( RunLoader ( *gl, 0 ) );
        delete gl;
    } // make sure loader is destroyed (= db closed) before we reopen the database for verification
    
    REQUIRE_EQ ( u16value, GetValue<uint16_t> ( "TABLE1", "column16", 1 ) );    
    REQUIRE_EQ ( u32value, GetValue<uint32_t> ( "TABLE1", "column32", 1 ) );    
    REQUIRE_EQ ( u64value, GetValue<uint64_t> ( "TABLE1", "column64", 1 ) );    
}

FIXTURE_TEST_CASE ( IntegerCompression_MultipleValues, GeneralLoaderFixture )
{   
    if ( ! SetUpForIntergerCompression ( GetName() ) )
    {
        return;
    }

    // induce maximum compression ( 1 byte per value <= 0x7F )
    const uint16_t u16value1 = 0x0001;              const uint16_t u16value2 = 0x0002;
    const uint32_t u32value1 = 0x00000003;          const uint32_t u32value2 = 0x00000004;
    const uint64_t u64value1 = 0x0000000000000006;  const uint64_t u64value2 = 0x0000000000000007;
    
    m_source . OpenStreamEvent();
    
    uint8_t buf[128];

    {
        int bytesTotal = 0;
        int bytes = encode_uint16 ( u16value1, buf, buf + sizeof buf );
        bytesTotal += bytes;
        bytes = encode_uint16 ( u16value2, buf + bytesTotal, buf + sizeof buf );
        bytesTotal += bytes;
        REQUIRE_EQ ( 2, bytesTotal );
        m_source . CellDataEventRaw ( Column16Id, 2, buf, bytesTotal );
    }
    
    {
        int bytesTotal = 0;
        int bytes = encode_uint32 ( u32value1, buf, buf + sizeof buf );
        bytesTotal += bytes;
        bytes = encode_uint32 ( u32value2, buf + bytesTotal, buf + sizeof buf );
        bytesTotal += bytes;
        REQUIRE_EQ ( 2, bytesTotal );
        m_source . CellDataEventRaw ( Column32Id, 2, buf, bytesTotal );
    }
    
    {
        int bytesTotal = 0;
        int bytes = encode_uint64 ( u64value1, buf, buf + sizeof buf );
        bytesTotal += bytes;
        bytes = encode_uint64 ( u64value2, buf + bytesTotal, buf + sizeof buf );
        bytesTotal += bytes;
        REQUIRE_EQ ( 2, bytesTotal );
        m_source . CellDataEventRaw ( Column64Id, 2, buf, bytesTotal );
    }
    
    m_source . NextRowEvent ( DefaultTableId  );
    m_source . CloseStreamEvent();
    
    {   
        GeneralLoader* gl = MakeLoader ( m_source . MakeSource () );
        REQUIRE ( RunLoader ( *gl, 0 ) );
        delete gl;
    } // make sure loader is destroyed (= db closed) before we reopen the database for verification
    
    REQUIRE_EQ ( u16value1, GetValueWithIndex<uint16_t> ( "TABLE1", "column16", 1, 2, 0 ) );    
    REQUIRE_EQ ( u16value2, GetValueWithIndex<uint16_t> ( "TABLE1", "column16", 1, 2, 1 ) );    
    REQUIRE_EQ ( u32value1, GetValueWithIndex<uint32_t> ( "TABLE1", "column32", 1, 2, 0 ) );    
    REQUIRE_EQ ( u32value2, GetValueWithIndex<uint32_t> ( "TABLE1", "column32", 1, 2, 1 ) );    
    REQUIRE_EQ ( u64value1, GetValueWithIndex<uint64_t> ( "TABLE1", "column64", 1, 2, 0 ) );    
    REQUIRE_EQ ( u64value2, GetValueWithIndex<uint64_t> ( "TABLE1", "column64", 1, 2, 1 ) );    
}

// default values

FIXTURE_TEST_CASE ( OneColumnDefaultNoWrite, GeneralLoaderFixture )
{   
    OpenStream_OneTableOneColumn ( GetName(), tableName, columnName, 8 );

    string value = "this be my default";
    m_source . CellDefaultEvent( DefaultColumnId, value );
    // no WriteEvent
    m_source . NextRowEvent ( DefaultTableId  );
    m_source . CloseStreamEvent();
    
    REQUIRE ( Run ( m_source . MakeSource (), 0 ) );
    
    REQUIRE_EQ ( value, GetValue<string> ( tableName, columnName, 1 ) ); 
}

FIXTURE_TEST_CASE ( OneColumnDefaultNoWrite_Long, GeneralLoaderFixture )
{   
    OpenStream_OneTableOneColumn ( GetName(), tableName, columnName, 8 );

    string value ( GeneralLoader :: MaxPackedString + 1, 'x' );
    m_source . CellDefaultEvent( DefaultColumnId, value );
    // no WriteEvent
    m_source . NextRowEvent ( DefaultTableId  );
    m_source . CloseStreamEvent();
    
    REQUIRE ( Run ( m_source . MakeSource (), 0 ) );
    
    REQUIRE_EQ ( value, GetValue<string> ( tableName, columnName, 1 ) ); 
}

FIXTURE_TEST_CASE ( MoveAhead, GeneralLoaderFixture )
{   
    OpenStream_OneTableOneColumn ( GetName(), tableName, columnName, 8 );

    string value = "this be my default";
    m_source . CellDefaultEvent( DefaultColumnId, value );
    m_source . MoveAheadEvent ( DefaultTableId, 3 );
    m_source . CloseStreamEvent();
    
    REQUIRE ( Run ( m_source . MakeSource (), 0 ) );
    
    REQUIRE_EQ ( value, GetValue<string> ( tableName, columnName, 1 ) ); 
    REQUIRE_EQ ( value, GetValue<string> ( tableName, columnName, 2 ) ); 
    REQUIRE_EQ ( value, GetValue<string> ( tableName, columnName, 3 ) ); 
    REQUIRE_THROW ( GetValue<string> ( tableName, columnName, 4 ) ); 
}

FIXTURE_TEST_CASE ( OneColumnDefaultOverwite, GeneralLoaderFixture )
{   
    OpenStream_OneTableOneColumn ( GetName(), tableName, columnName, 8 );

    string valueDflt = "this be my default";
    m_source . CellDefaultEvent( DefaultColumnId, valueDflt );
    string value = "not the default";
    m_source . CellDataEvent( DefaultColumnId, value );
    m_source . NextRowEvent ( DefaultTableId  );
    m_source . CloseStreamEvent();
    
    REQUIRE ( Run ( m_source . MakeSource (), 0 ) );
    
    REQUIRE_EQ ( value, GetValue<string> ( tableName, columnName, 1 ) ); 
}

FIXTURE_TEST_CASE ( OneColumnChangeDefault, GeneralLoaderFixture )
{   
    OpenStream_OneTableOneColumn ( GetName(), tableName, columnName, 8 );
    
    string value1 = "this be my first default";
    m_source . CellDefaultEvent( DefaultColumnId, value1 );
    m_source . NextRowEvent ( DefaultTableId  );
    
    string value2 = "and this be my second default";
    m_source . CellDefaultEvent( DefaultColumnId, value2 );
    m_source . NextRowEvent ( DefaultTableId  );
    
    m_source . CloseStreamEvent();
    
    REQUIRE ( Run ( m_source . MakeSource (), 0 ) );
    
    REQUIRE_EQ ( value1, GetValue<string> ( tableName, columnName, 1 ) ); 
    REQUIRE_EQ ( value2, GetValue<string> ( tableName, columnName, 2 ) ); 
}

FIXTURE_TEST_CASE ( OneColumnDataAndDefaultsMixed, GeneralLoaderFixture )
{   
    OpenStream_OneTableOneColumn ( GetName(), tableName, columnName, 8 );
    
    string value1 = "first value";
    m_source . CellDataEvent( DefaultColumnId, value1 );
    m_source . NextRowEvent ( DefaultTableId  );
    
    string default1 = "first default";
    m_source . CellDefaultEvent( DefaultColumnId, default1 );
    m_source . NextRowEvent ( DefaultTableId  );
    m_source . NextRowEvent ( DefaultTableId  );
    
    string value2 = "second value";
    m_source . CellDefaultEvent( DefaultColumnId, value2 );
    m_source . NextRowEvent ( DefaultTableId  );
    
    string default2 = "second default";
    m_source . CellDefaultEvent( DefaultColumnId, default2 );
    m_source . NextRowEvent ( DefaultTableId  );
    
    m_source . CloseStreamEvent();
    
    REQUIRE ( Run ( m_source . MakeSource (), 0 ) );
    
    REQUIRE_EQ ( value1,    GetValue<string> ( tableName, columnName, 1 ) ); 
    REQUIRE_EQ ( default1,  GetValue<string> ( tableName, columnName, 2 ) ); 
    REQUIRE_EQ ( default1,  GetValue<string> ( tableName, columnName, 3 ) ); 
    REQUIRE_EQ ( value2,    GetValue<string> ( tableName, columnName, 4 ) ); 
    REQUIRE_EQ ( default2,  GetValue<string> ( tableName, columnName, 5 ) ); 
}

FIXTURE_TEST_CASE ( TwoColumnsFullRow, GeneralLoaderFixture )
{   
    SetUpStream_OneTable ( GetName(), tableName );

    const char* columnName1 = "SPOT_GROUP";
    const char* columnName2 = "MAX_SEQ_LEN";
    m_source . NewColumnEvent ( 1, DefaultTableId, columnName1, 8 );
    m_source . NewColumnEvent ( 2, DefaultTableId, columnName2, 32 );
    m_source . OpenStreamEvent();
    
    string value1 = "value1";
    m_source . CellDataEvent( 1, value1 );
    uint32_t value2 = 12345;
    m_source . CellDataEvent( 2, value2 );
    m_source . NextRowEvent ( DefaultTableId  );
    
    m_source . CloseStreamEvent();
    REQUIRE ( Run ( m_source . MakeSource (), 0 ) );
    
    REQUIRE_EQ ( value1,    GetValue<string>    ( tableName, columnName1, 1 ) ); 
    REQUIRE_EQ ( value2,    GetValue<uint32_t>  ( tableName, columnName2, 1 ) ); 
}

FIXTURE_TEST_CASE ( TwoColumnsIncompleteRow, GeneralLoaderFixture )
{   
    SetUpStream_OneTable ( GetName(), tableName );

    const char* columnName1 = "SPOT_GROUP";
    const char* columnName2 = "MAX_SEQ_LEN";
    m_source . NewColumnEvent ( 1, DefaultTableId, columnName1, 8 );
    m_source . NewColumnEvent ( 2, DefaultTableId, columnName2, 32 );
    m_source . OpenStreamEvent();
    
    string value1 = "value1";
    m_source . CellDataEvent( 1, value1 );
    // no CellData for column 2
    m_source . NextRowEvent ( DefaultTableId  );
    
    m_source . CloseStreamEvent();
    
    REQUIRE ( Run ( m_source . MakeSource (), SILENT_RC ( rcVDB, rcColumn, rcClosing, rcRow, rcIncomplete) ) );
}

FIXTURE_TEST_CASE ( TwoColumnsPartialRowWithDefaults, GeneralLoaderFixture )
{   
    SetUpStream_OneTable ( GetName(), tableName );

    const char* columnName1 = "SPOT_GROUP";
    const char* columnName2 = "MAX_SEQ_LEN";
    m_source . NewColumnEvent ( 1, DefaultTableId, columnName1, 8 );
    m_source . NewColumnEvent ( 2, DefaultTableId, columnName2, 32 );
    m_source . OpenStreamEvent();
    
    string value1 = "value1";
    m_source . CellDataEvent( 1, value1 );
    uint32_t value2 = 12345;
    m_source . CellDefaultEvent( 2, value2 );
    // no Data Event for column2
    m_source . NextRowEvent ( DefaultTableId  );
    
    m_source . CloseStreamEvent();
    
    REQUIRE ( Run ( m_source . MakeSource (), 0 ) );
    
    REQUIRE_EQ ( value1,    GetValue<string>    ( tableName, columnName1, 1 ) ); 
    REQUIRE_EQ ( value2,    GetValue<uint32_t>  ( tableName, columnName2, 1 ) ); 
}

FIXTURE_TEST_CASE ( TwoColumnsPartialRowWithDefaultsAndOverride, GeneralLoaderFixture )
{   
    SetUpStream_OneTable ( GetName(), tableName );

    const char* columnName1 = "SPOT_GROUP";
    const char* columnName2 = "MAX_SEQ_LEN";
    const char* columnName3 = "CIRCULAR";
    m_source . NewColumnEvent ( 1, DefaultTableId, columnName1, 8 );
    m_source . NewColumnEvent ( 2, DefaultTableId, columnName2, 32 );
    m_source . NewColumnEvent ( 3, DefaultTableId, columnName3, 8 );
    m_source . OpenStreamEvent();
    
    string value1 = "value1";
    m_source . CellDataEvent( 1, value1 );
    uint32_t value2 = 12345;
    m_source . CellDefaultEvent( 2, value2 );
    m_source . CellDefaultEvent( 3, false );
    bool value3 = true;
    m_source . CellDataEvent( 3, true ); // override default
    m_source . NextRowEvent ( DefaultTableId  );
    
    m_source . CloseStreamEvent();
    
    REQUIRE ( Run ( m_source . MakeSource (), 0 ) );
    
    REQUIRE_EQ ( value1,    GetValue<string>    ( tableName, columnName1, 1 ) );       // explicit
    REQUIRE_EQ ( value2,    GetValue<uint32_t>  ( tableName, columnName2, 1 ) );    // default
    REQUIRE_EQ ( value3,    GetValue<bool>      ( tableName, columnName3, 1 ) );   // not the default
}

FIXTURE_TEST_CASE ( EmptyDefault_String, GeneralLoaderFixture )
{   
    SetUpStream_OneTable ( GetName(), tableName );

    const char* columnName1 = "SPOT_GROUP";
    m_source . NewColumnEvent ( 1, DefaultTableId, columnName1, 8 );
    m_source . OpenStreamEvent();
    
    m_source . CellEmptyDefaultEvent( 1 );
    m_source . NextRowEvent ( DefaultTableId  );
    
    m_source . CloseStreamEvent();
    
    REQUIRE ( Run ( m_source . MakeSource (), 0 ) );
    
    REQUIRE_EQ ( string(), GetValue<string> ( tableName, columnName1, 1 ) );
}

FIXTURE_TEST_CASE ( EmptyDefault_Int, GeneralLoaderFixture )
{   
    SetUpStream_OneTable ( GetName(), tableName );

    const char* columnName1 = "MAX_SEQ_LEN";
    m_source . NewColumnEvent ( 1, DefaultTableId, columnName1, 32 );
    m_source . OpenStreamEvent();
    
    m_source . CellEmptyDefaultEvent( 1 );
    m_source . NextRowEvent ( DefaultTableId  );
    
    m_source . CloseStreamEvent();
    
    REQUIRE ( Run ( m_source . MakeSource (), 0 ) );
    
    REQUIRE ( IsNullValue<uint32_t> ( tableName, columnName1, 1 ) );
}

FIXTURE_TEST_CASE ( MultipleTables_Multiple_Columns_MultipleRows, GeneralLoaderFixture )
{   
    SetUpStream ( GetName() );
    
    const char* table1 = "REFERENCE";
    const char* table1column1 = "SPOT_GROUP";           // ascii
    const char* table1column2 = "MAX_SEQ_LEN";          // u32
    m_source . NewTableEvent ( 100, table1 );
    m_source . NewColumnEvent ( 1, 100, table1column1, 8 );
    m_source . NewColumnEvent ( 2, 100, table1column2, 32 );

    const char* table2 = "SEQUENCE";
    const char* table2column1 = "PRIMARY_ALIGNMENT_ID"; // i64
    const char* table2column2 = "ALIGNMENT_COUNT";      // u8
    m_source . NewTableEvent ( 200, table2 );
    m_source . NewColumnEvent ( 3, 200, table2column1, 64 );
    m_source . NewColumnEvent ( 4, 200, table2column2, 8 );
    
    m_source . OpenStreamEvent();
    
        string t1c1v1 = "t1c1v1";
        m_source . CellDataEvent( 1, t1c1v1 );
        uint32_t t1c2v1 = 121;
        m_source . CellDataEvent( 2, t1c2v1 );
    m_source . NextRowEvent ( 100 );

        int64_t t2c1v1 = 211;
        m_source . CellDataEvent( 3, t2c1v1 );
        uint8_t t2c2v1 = 221;
        m_source . CellDataEvent( 4, t2c2v1 );
    m_source . NextRowEvent ( 200 );
    
        string t1c1v2 = "t1c1v2";
        m_source . CellDataEvent( 1, t1c1v2 );
        uint32_t t1c2v2 = 122;
        m_source . CellDataEvent( 2, t1c2v2 );
    m_source . NextRowEvent ( 100 );

        int64_t t2c1v2 = 212;
        m_source . CellDataEvent( 3, t2c1v2 );
        uint8_t t2c2v2 = 222;
        m_source . CellDataEvent( 4, t2c2v2 );
    m_source . NextRowEvent ( 200 );
    
    m_source . CloseStreamEvent();
    
    REQUIRE ( Run ( m_source . MakeSource (), 0 ) );
    
    REQUIRE_EQ ( t1c1v1,    GetValue<string>    ( table1, table1column1, 1 ) );      
    REQUIRE_EQ ( t1c2v1,    GetValue<uint32_t>  ( table1, table1column2, 1 ) );   
    REQUIRE_EQ ( t2c1v1,    GetValue<int64_t>   ( table2, table2column1, 1 ) );      
    REQUIRE_EQ ( t2c2v1,    GetValue<uint8_t>   ( table2, table2column2, 1 ) );   
    
    REQUIRE_EQ ( t1c1v2,    GetValue<string>    ( table1, table1column1, 2 ) );      
    REQUIRE_EQ ( t1c2v2,    GetValue<uint32_t>  ( table1, table1column2, 2 ) );   
    REQUIRE_EQ ( t2c1v2,    GetValue<int64_t>   ( table2, table2column1, 2 ) );      
    REQUIRE_EQ ( t2c2v2,    GetValue<uint8_t>   ( table2, table2column2, 2 ) );   
}

FIXTURE_TEST_CASE ( AdditionalSchemaIncludePaths_Single, GeneralLoaderFixture )
{   
    string schemaPath = "schema";
    string includeName = string ( GetName() ) + ".inc.vschema";
    string schemaIncludeFile = schemaPath + "/" + includeName;
    CreateFile ( schemaIncludeFile, "table table1 #1.0.0 { column ascii column1; };" ); 
    string schemaFile = string ( GetName() ) + ".vschema";
    CreateFile ( schemaFile, string ( "include '" ) + includeName + "'; database database1 #1 { table table1 #1 TABLE1; } ;" ); 

    SetUpStream ( GetName(), schemaFile, "database1" );
    
    const char* table1 = "TABLE1";
    const char* column1 = "column1";
    m_source . NewTableEvent ( DefaultTableId, table1 );
    m_source . NewColumnEvent ( DefaultColumnId, DefaultTableId, column1, 8 );
    m_source . OpenStreamEvent();
    
    string t1c1v1 = "t1c1v1";
    m_source . CellDataEvent( DefaultColumnId, t1c1v1 );
    m_source . NextRowEvent ( DefaultTableId  );
    m_source . CloseStreamEvent();
    
    {   
        GeneralLoader* gl = MakeLoader ( m_source . MakeSource () );
        gl -> AddSchemaIncludePath ( schemaPath ); 
        REQUIRE ( RunLoader ( *gl, 0 ) );
        delete gl;
    } // make sure loader is destroyed (= db closed) before we reopen the database for verification
    
    REQUIRE_EQ ( t1c1v1, GetValue<string> ( table1, column1, 1 ) );    

    remove ( schemaIncludeFile . c_str() );
    remove ( schemaFile . c_str() );
}

FIXTURE_TEST_CASE ( AdditionalSchemaIncludePaths_Multiple, GeneralLoaderFixture )
{   
    string schemaPath = "schema";
    string includeName = string ( GetName() ) + ".inc.vschema";
    string schemaIncludeFile = schemaPath + "/" + includeName;
    CreateFile ( schemaIncludeFile, "table table1 #1.0.0 { column ascii column1; };" ); 
    string schemaFile = string ( GetName() ) + ".vschema";
    CreateFile ( schemaFile, string ( "include '" ) + includeName + "'; database database1 #1 { table table1 #1 TABLE1; } ;" ); 
    
    SetUpStream ( GetName(), schemaFile, "database1" );
   
    const char* table1 = "TABLE1";
    const char* column1 = "column1";
    m_source . NewTableEvent ( DefaultTableId, table1 );
    m_source . NewColumnEvent ( DefaultColumnId, DefaultTableId, column1, 8 );
    m_source . OpenStreamEvent();
    
    string t1c1v1 = "t1c1v1";
    m_source . CellDataEvent( DefaultColumnId, t1c1v1 );
    m_source . NextRowEvent ( DefaultTableId  );
    m_source . CloseStreamEvent();
    
    {   
        GeneralLoader* gl = MakeLoader ( m_source . MakeSource () );
        gl -> AddSchemaIncludePath ( "path1" ); 
        gl -> AddSchemaIncludePath ( string ( "path2:" ) + schemaPath + ":path3" ); 
        REQUIRE ( RunLoader ( *gl, 0 ) );
        delete gl;
    } // make sure loader is destroyed (= db closed) before we reopen the database for verification
    
    REQUIRE_EQ ( t1c1v1, GetValue<string> ( table1, column1, 1 ) );    

    remove ( schemaIncludeFile . c_str() );
    remove ( schemaFile . c_str() );
}

FIXTURE_TEST_CASE ( AdditionalSchemaFiles_Single, GeneralLoaderFixture )
{   
    string schemaPath = "schema";
    string schemaFile = schemaPath + "/" + GetName() + ".vschema";
    CreateFile ( schemaFile, "table table1 #1.0.0 { column ascii column1; }; database database1 #1 { table table1 #1 TABLE1; };" ); 
    
    // here we specify a schema that does not exist but it's OK as long as we add a good schema later
    SetUpStream ( GetName(), "does not exist", "database1" );
    
    const char* table1 = "TABLE1";
    const char* column1 = "column1";
    m_source . NewTableEvent ( DefaultTableId, table1 );
    m_source . NewColumnEvent ( DefaultColumnId, DefaultTableId, column1, 8 );
    m_source . OpenStreamEvent();
    
    string t1c1v1 = "t1c1v1";
    m_source . CellDataEvent( DefaultColumnId, t1c1v1 );
    m_source . NextRowEvent ( DefaultTableId  );
    m_source . CloseStreamEvent();
    
    {   
        GeneralLoader* gl = MakeLoader ( m_source . MakeSource () );
        gl -> AddSchemaFile ( schemaFile );
        REQUIRE ( RunLoader ( *gl, 0 ) );
        delete gl;
    } // make sure loader is destroyed (= db closed) before we reopen the database for verification
    
    REQUIRE_EQ ( t1c1v1, GetValue<string> ( table1, column1, 1 ) );    

    remove ( schemaFile . c_str() );
}

FIXTURE_TEST_CASE ( AdditionalSchemaFiles_Multiple, GeneralLoaderFixture )
{   
    string schemaPath = "schema";
    string schemaFile1 = schemaPath + "/" + GetName() + "1.vschema";
    CreateFile ( schemaFile1, "table table1 #1.0.0 { column ascii column1; };" ); 
    string schemaFile2 = schemaPath + "/" + GetName() + "2.vschema";
    CreateFile ( schemaFile2, "database database1 #1 { table table1 #1 TABLE1; };" ); // this file uses table1 defined in schemaFile1
    
    string dbFile = string ( GetName() ) + ".db";
    
    // here we specify a schema that does not exist but it's OK as long as we add a good schema later
    m_source . SchemaEvent ( "does not exist", "database1" );
    m_source . DatabaseEvent ( dbFile );
    
    const char* table1 = "TABLE1";
    const char* column1 = "column1";
    m_source . NewTableEvent ( DefaultTableId, table1 );
    m_source . NewColumnEvent ( DefaultColumnId, DefaultTableId, column1, 8 );
    m_source . OpenStreamEvent();
    
    string t1c1v1 = "t1c1v1";
    m_source . CellDataEvent( DefaultColumnId, t1c1v1 );
    m_source . NextRowEvent ( DefaultTableId  );
    m_source . CloseStreamEvent();
    
    {   
        GeneralLoader* gl = MakeLoader ( m_source . MakeSource () );
        gl -> AddSchemaFile ( schemaFile1 + ":garbage.vschema:" + schemaFile2 ); // some are good
        REQUIRE ( RunLoader ( *gl, 0 ) );
        delete gl;
    } // make sure loader is destroyed (= db closed) before we reopen the database for verification
    
    REQUIRE_EQ ( t1c1v1, GetValue<string> ( table1, column1, 1 ) );    

    remove ( schemaFile1 . c_str() );
    remove ( schemaFile2 . c_str() );
}

FIXTURE_TEST_CASE ( ErrorMessage, GeneralLoaderFixture )
{   
    SetUpStream ( GetName() );
    m_source . NewTableEvent ( DefaultTableId, tableName ); 
    m_source . NewColumnEvent ( DefaultColumnId, DefaultTableId, columnName, 8 );   
    m_source . OpenStreamEvent();
    m_source . ErrorMessageEvent ( "error message" );
    m_source . CloseStreamEvent();
    
    REQUIRE ( Run ( m_source . MakeSource (), RC ( rcExe, rcFile, rcReading, rcError, rcExists ) ) );
}

FIXTURE_TEST_CASE ( ErrorMessage_Long, GeneralLoaderFixture )
{   
    SetUpStream ( GetName() );
    m_source . NewTableEvent ( DefaultTableId, tableName ); 
    m_source . NewColumnEvent ( DefaultColumnId, DefaultTableId, columnName, 8 );   
    m_source . OpenStreamEvent();
    m_source . ErrorMessageEvent ( string ( 257, 'x' ) );
    m_source . CloseStreamEvent();
    
    REQUIRE ( Run ( m_source . MakeSource (), RC ( rcExe, rcFile, rcReading, rcError, rcExists ) ) );
}

FIXTURE_TEST_CASE ( TargetOverride, GeneralLoaderFixture )
{   
    SetUpStream ( GetName() );
    m_source . OpenStreamEvent();
    m_source . CloseStreamEvent();

    string newTarget = string ( GetName() ) + "_override";
    {   
        GeneralLoader* gl = MakeLoader ( m_source . MakeSource () );
        gl -> SetTargetOverride ( newTarget );
        REQUIRE ( RunLoader ( *gl, 0 ) );
        delete gl;
    } // make sure loader is destroyed (= db closed) before we reopen the database for verification
    
    REQUIRE_THROW ( OpenDatabase() );       // the db from the instruction stream was not created
    OpenDatabase ( newTarget . c_str() );   // did not throw => overridden target db opened successfully
    
    // clean up
    CloseDatabase();
    KDirectoryRemove ( m_wd, true, newTarget . c_str() );
}


//////////////////////////////////////////// Main
extern "C"
{

#include <kapp/args.h>
#include <kfg/config.h>

ver_t CC KAppVersion ( void )
{
    return 0x1000000;
}
rc_t CC UsageSummary (const char * progname)
{
    return 0;
}

rc_t CC Usage ( const Args * args )
{
    return 0;
}

const char UsageDefaultName[] = "test-general-loader";

rc_t CC KMain ( int argc, char *argv [] )
{
//    TestEnv::verbosity = LogLevel::e_all;
    KConfigDisableUserSettings();
    
    ClearScratchDir();
    
    GeneralLoaderFixture :: argv0 = argv[0];

    TestSource::packed = false;
    cerr << "Unpacked protocol: ";
    rc_t rc = GeneralLoaderTestSuite(argc, argv);
    if ( rc == 0 )
    {
        ClearScratchDir();

        TestSource::packed = true;
        cerr << "Packed protocol: ";
        rc = GeneralLoaderTestSuite(argc, argv);
    }

    ClearScratchDir();

    return rc;
}

}  
<|MERGE_RESOLUTION|>--- conflicted
+++ resolved
@@ -547,7 +547,6 @@
     }
 }
 
-<<<<<<< HEAD
 FIXTURE_TEST_CASE ( SoftwareName_BadVersion, GeneralLoaderFixture )
 {   
     SetUpStream ( GetName() );
@@ -557,7 +556,8 @@
     m_source . OpenStreamEvent();
     m_source . CloseStreamEvent();
     REQUIRE ( Run ( m_source . MakeSource (), SILENT_RC ( rcExe, rcDatabase, rcCreating, rcMessage, rcBadVersion ) ) );
-=======
+}    
+
 FIXTURE_TEST_CASE ( MetadataNode, GeneralLoaderFixture )
 {   
     SetUpStream ( GetName() );
@@ -565,7 +565,6 @@
     m_source . OpenStreamEvent();
     m_source . CloseStreamEvent();
     REQUIRE ( Run ( m_source . MakeSource (), 0 ) );
->>>>>>> 8ab0be5c
 }
 
 FIXTURE_TEST_CASE ( NoData, GeneralLoaderFixture )
