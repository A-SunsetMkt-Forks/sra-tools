# ===========================================================================
#
#                            PUBLIC DOMAIN NOTICE
#               National Center for Biotechnology Information
#
#  This software/database is a "United States Government Work" under the
#  terms of the United States Copyright Act.  It was written as part of
#  the author's official duties as a United States Government employee and
#  thus cannot be copyrighted.  This software/database is freely available
#  to the public for use. The National Library of Medicine and the U.S.
#  Government have not placed any restriction on its use or reproduction.
#
#  Although all reasonable efforts have been taken to ensure the accuracy
#  and reliability of the software and data, the NLM and the U.S.
#  Government do not and cannot warrant the performance or results that
#  may be obtained by using this software or data. The NLM and the U.S.
#  Government disclaim all warranties, express or implied, including
#  warranties of performance, merchantability or fitness for any particular
#  purpose.
#
#  Please cite the author in any work or product based on this material.
#
# ===========================================================================

# this is where test executables will be created
# to access tools themselves, use ${BINDIR}
set(CMAKE_RUNTIME_OUTPUT_DIRECTORY ${TESTBINDIR} )
set(CMAKE_RUNTIME_OUTPUT_DIRECTORY_DEBUG ${TESTBINDIR_DEBUG} )
set(CMAKE_RUNTIME_OUTPUT_DIRECTORY_RELEASE ${TESTBINDIR_RELEASE} )

if ( NOT SINGLE_CONFIG )
	set( COMMON_LINK_LIBRARIES ${COMMON_LINK_LIBRARIES} ktst )
else()
	set( COMMON_LINK_LIBRARIES ${COMMON_LINK_LIBRARIES} ${NCBI_VDB_LIBDIR}/libktst.${STLX} )
endif()

add_subdirectory( vdb )
<<<<<<< HEAD
add_subdirectory( schema )
=======
add_subdirectory( search )
>>>>>>> 2eec5504
add_subdirectory( external )
if( BUILD_TOOLS_LOADERS )
	add_subdirectory( loaders )
endif()
if( BUILD_TOOLS_INTERNAL )
	add_subdirectory( internal )
endif()
if( BUILD_TOOLS_TEST_TOOLS )
	add_subdirectory( test-tools )
endif()

#add_subdirectory( ngs ) # moved to test/external
#add_subdirectory( align ) # moved to test/internal
#add_subdirectory( test_sanitizers ) # move to test/internal

add_subdirectory( scripts ) # move to test/internal

# add_subdirectory(samline) # command line tool; move to tools/internal

# add_subdirectory(tarballs) # called directly from TeamCity<|MERGE_RESOLUTION|>--- conflicted
+++ resolved
@@ -35,11 +35,8 @@
 endif()
 
 add_subdirectory( vdb )
-<<<<<<< HEAD
 add_subdirectory( schema )
-=======
 add_subdirectory( search )
->>>>>>> 2eec5504
 add_subdirectory( external )
 if( BUILD_TOOLS_LOADERS )
 	add_subdirectory( loaders )
