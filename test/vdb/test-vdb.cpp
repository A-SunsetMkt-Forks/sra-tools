/*===========================================================================
*
*                            PUBLIC DOMAIN NOTICE
*               National Center for Biotechnology Information
*
*  This software/database is a "United States Government Work" under the
*  terms of the United States Copyright Act.  It was written as part of
*  the author's official duties as a United States Government employee and
*  thus cannot be copyrighted.  This software/database is freely available
*  to the public for use. The National Library of Medicine and the U.S.
*  Government have not placed any restriction on its use or reproduction.
*
*  Although all reasonable efforts have been taken to ensure the accuracy
*  and reliability of the software and data, the NLM and the U.S.
*  Government do not and cannot warrant the performance or results that
*  may be obtained by using this software or data. The NLM and the U.S.
*  Government disclaim all warranties, express or implied, including
*  warranties of performance, merchantability or fitness for any particular
*  purpose.
*
*  Please cite the author in any work or product based on this material.
*
* ===========================================================================
*
*/

/**
* Unit tests for C++ wrapper for the VDB API
*/

#include "vdb.hpp"

#include <ktst/unit_test.hpp>

#include <sstream>

using namespace std;
using namespace VDB;

TEST_SUITE(VdbTestSuite);

// VDB::Error

TEST_CASE(Error_RcToString)
{
    rc_t rc = SILENT_RC( rcNS, rcFile, rcReading, rcTransfer, rcIncomplete );
#if DEBUG
    const string expected = "RC((null):0:(null) rcNS,rcFile,rcReading,rcTransfer,rcIncomplete)";
#else 
    const string expected = "RC(rcNS,rcFile,rcReading,rcTransfer,rcIncomplete)";
#endif    
    REQUIRE_EQ( expected, Error::RcToString( rc ) );
}
TEST_CASE(Error_RcToString_English)
{
    rc_t rc = SILENT_RC( rcNS, rcFile, rcReading, rcTransfer, rcIncomplete );

    REQUIRE_EQ( string("transfer incomplete while reading file within network system module"), Error::RcToString( rc, true ) );
}

// VDB::Manager

TEST_CASE(Manager_Construction)
{
    Manager m;
}

TEST_CASE(Manager_Schema_Bad)
{
    const string Text = "this is a bad schema";
    REQUIRE_THROW( Manager().schema(Text.size(), Text.c_str()) );
}

TEST_CASE(Manager_Schema_Good)
{
    const string Text = "version 1;";
    Schema s = Manager().schema(Text.size(), Text.c_str());
    ostringstream out;
    out << s;
    REQUIRE_EQ( string("version 1;\n"), out.str() );
}

static bool check_Schema_content(Schema const &s)
{
    ostringstream out;
    out << s;

    istringstream in(out.str());
    std::string line;

    std::getline(in, line, ';');
    if (line != "version 1")
        return false;

    in >> std::ws;
    std::getline(in, line, ';');
    if (line != "typedef U32 INSDC:SRA:spotid_t")
        return false;

    return true;
}

TEST_CASE(Manager_Schema_Include)
{
    const string Text = "version 1; include 'inc.vschema';";
    const string IncludePath = "./data";
    Schema s = Manager().schema(Text.size(), Text.c_str(), IncludePath.c_str());

    REQUIRE(check_Schema_content(s));
}

TEST_CASE(Manager_SchemaFromFile)
{
    Schema s = Manager().schemaFromFile("./data/inc.vschema");
    REQUIRE(check_Schema_content(s));
}

TEST_CASE(Manager_SchemaFromFile_Bad)
{
    REQUIRE_THROW( Manager().schemaFromFile("bad file") );
}

TEST_CASE(Manager_Database_Bad)
{
    REQUIRE_THROW( Manager().openDatabase("./data/database") );
}

const string DatabasePath = "./data/SRR6336806";
const string TablePath = "./data/ERR3487613";

TEST_CASE(Manager_OpenDatabase_Good)
{
    Database d = Manager().openDatabase(DatabasePath);
}

TEST_CASE(Manager_OpenTable_Bad)
{   // throws if given a database
    REQUIRE_THROW( Manager().openTable(DatabasePath) );
}
TEST_CASE(Manager_OpenTable_Good)
{
    Table t = Manager().openTable(TablePath);
}

TEST_CASE(Manager_PathType_Table)
{
    REQUIRE_EQ( Manager::ptTable, Manager().pathType( TablePath ) );
}
TEST_CASE(Manager_PathType_Database)
{
    REQUIRE_EQ( Manager::ptDatabase, Manager().pathType( DatabasePath ) );
}
TEST_CASE(Manager_PathType_Invalid)
{
    REQUIRE_EQ( Manager::ptInvalid, Manager().pathType( "si si je suis un garbage" ) );
}

// VDB::Database

TEST_CASE(Database_Table_Bad)
{
    Database d = Manager().openDatabase( DatabasePath );
    REQUIRE_THROW( d["NOSUCHTABLE"]);
}
TEST_CASE(Database_Table_Good)
{
    Database d = Manager().openDatabase( DatabasePath );
    Table t = d["SEQUENCE"];
}

TEST_CASE(Database_hasTable_Yes)
{
    Database d = Manager().openDatabase( DatabasePath );
    REQUIRE( d.hasTable("SEQUENCE"));
}

TEST_CASE(Database_hasTable_No)
{
    Database d = Manager().openDatabase( DatabasePath );
    REQUIRE( ! d.hasTable("SHMEQUENCE"));
}

class SequenceTableFixture
{
protected:
    SequenceTableFixture()
    : t ( Manager().openDatabase( DatabasePath )["SEQUENCE"] )
    {
    }

    Table t;
};

// VDB::Table

TEST_CASE(Table_Default)
{
    Table t;
}
FIXTURE_TEST_CASE(Table_Assign, SequenceTableFixture)
{
    Table tt;
    tt = t;
}

FIXTURE_TEST_CASE(Table_ReadCursor1_BadColumn, SequenceTableFixture)
{
    const char * cols[] = {"a", "b"};
    REQUIRE_THROW( t.read( 2, cols ) );
}

FIXTURE_TEST_CASE(Table_ReadCursor1, SequenceTableFixture)
{
    const char * cols[] = {"READ", "NAME"};
    Cursor c = t.read( 2, cols );
}

FIXTURE_TEST_CASE(Table_ReadCursor2_BadColumn, SequenceTableFixture)
{
    REQUIRE_THROW( t.read( {"a", "b"} ) );
}

FIXTURE_TEST_CASE(Table_ReadCursor2, SequenceTableFixture)
{
    Cursor c = t.read( {"READ", "NAME"} );
}

FIXTURE_TEST_CASE(Table_PhysicaColumns, SequenceTableFixture)
{
    Table::ColumnNames cols = t.physicalColumns();
    REQUIRE_EQ( size_t(10), cols.size() );
    REQUIRE_EQ( string("ALTREAD"), cols[0] );
    REQUIRE_EQ( string("SPOT_GROUP"), cols[9] );
}

// VDB::Cursor

FIXTURE_TEST_CASE(Cursor_Columns, SequenceTableFixture)
{
    Cursor c = t.read( {"READ", "NAME"} );
    REQUIRE_EQ( 2u, c.columns() );
}

FIXTURE_TEST_CASE(Cursor_RowRange, SequenceTableFixture)
{
    Cursor c = t.read( {"READ", "NAME"} );
    auto r = c.rowRange();
    REQUIRE_EQ( Cursor::RowID(1), r.first );
    REQUIRE_EQ( Cursor::RowID(2608), r.second ); // exclusive
}

FIXTURE_TEST_CASE(Cursor_ReadOne, SequenceTableFixture)
{
    Cursor c = t.read( {"READ", "NAME"} );
    Cursor::RawData rd = c.read( 1, 1 );
    REQUIRE_EQ( size_t(1), rd.size() );
    REQUIRE_EQ( string("1"), rd.asString() );
}

FIXTURE_TEST_CASE(Cursor_ReadN, SequenceTableFixture)
{
    Cursor c = t.read( {"READ", "NAME"} );
    Cursor::RawData rd[2];
    c.read( 2, 2, rd );
    REQUIRE_EQ( string("AAGTCG"), rd[0].asString().substr(0, 6) );
    REQUIRE_EQ( string("2"), rd[1].asString() );
}

FIXTURE_TEST_CASE(Cursor_ForEach, SequenceTableFixture)
{
    Cursor c = t.read( {"READ", "NAME"} );
    auto check = [&](Cursor::RowID row, const vector<Cursor::RawData>& values )
    {
        REQUIRE_LT( (size_t)0, values[0].asString().size() );
        ostringstream rowId;
        rowId << row;
        REQUIRE_EQ( rowId.str(), values[1].asString() );
    };
    uint64_t n = c.foreach( check );
    REQUIRE_EQ( (uint64_t)2607, n );
}

FIXTURE_TEST_CASE(Cursor_ForEachWithFilter, SequenceTableFixture)
{
    Cursor c = t.read( {"READ", "NAME"} );
    auto check = [&](Cursor::RowID row, bool keep, const vector<Cursor::RawData>& values )
    {
        if ( keep )
        {
            REQUIRE_EQ( 1, (int)(row % 2) );
            REQUIRE_EQ( size_t(2), values.size() );
        }
        else
        {
            REQUIRE_EQ( 0, (int)(row % 2) );
            REQUIRE_EQ( size_t(0), values.size() );
        }
    };
    auto filter = [&]( const Cursor & cur, Cursor::RowID row ) -> bool { return bool(row % 2); };
    uint64_t n = c.foreach( filter, check );
    REQUIRE_EQ( (uint64_t)2607, n );
}

FIXTURE_TEST_CASE(Cursor_IsStaticColumn_True, SequenceTableFixture)
{
    Cursor c = t.read( {"PLATFORM", "NAME"} );
    REQUIRE( c.isStaticColumn( 0 ) );
}
FIXTURE_TEST_CASE(Cursor_IsStaticColumn_False, SequenceTableFixture)
{
    Cursor c = t.read( {"PLATFORM", "NAME"} );
    REQUIRE( ! c.isStaticColumn( 1 ) );
}

// VDB::Cursor::RawData

FIXTURE_TEST_CASE( RawData_asVector_badCast, SequenceTableFixture )
{
    Cursor c = t.read( {"READ_START", "NAME"} );
    Cursor::RawData rd = c.read( 1, 1 );
    REQUIRE_THROW( rd.asVector<uint16_t>() );
}

FIXTURE_TEST_CASE( RawData_asVector, SequenceTableFixture )
{
    Cursor c = t.read( {"READ_START", "NAME"} );
    Cursor::RawData rd = c.read( 1, 0 );
    auto cv = rd.asVector<uint32_t>();
    REQUIRE_EQ( size_t(2), cv.size() );
    REQUIRE_EQ( uint32_t(0), cv[0] );
    REQUIRE_EQ( uint32_t(301), cv[1] );
}

FIXTURE_TEST_CASE( RawData_value_badCast, SequenceTableFixture )
{
    Cursor c = t.read( {"SPOT_LEN", "NAME"} );
    Cursor::RawData rd = c.read( 1, 1 );
    REQUIRE_THROW( rd.value<uint16_t>() );
}

FIXTURE_TEST_CASE( RawData_value, SequenceTableFixture )
{
    Cursor c = t.read( {"SPOT_LEN", "NAME"} );
    Cursor::RawData rd = c.read( 1, 0 );
    auto v = rd.value<uint32_t>();
    REQUIRE_EQ( uint32_t(602), v );
}

<<<<<<< HEAD
#if WINDOWS
int wmain (int argc, char *argv [])
#else
=======
#if WIN32
#define main wmain
#endif

>>>>>>> eb6c9fee
int main (int argc, char *argv [])
#endif
{
    return VdbTestSuite(argc, argv);
}<|MERGE_RESOLUTION|>--- conflicted
+++ resolved
@@ -346,16 +346,9 @@
     REQUIRE_EQ( uint32_t(602), v );
 }
 
-<<<<<<< HEAD
 #if WINDOWS
 int wmain (int argc, char *argv [])
 #else
-=======
-#if WIN32
-#define main wmain
-#endif
-
->>>>>>> eb6c9fee
 int main (int argc, char *argv [])
 #endif
 {
