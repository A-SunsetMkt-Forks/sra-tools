--- conflicted
+++ resolved
@@ -11,14 +11,9 @@
 endif()
 
 if ( NOT WIN32 )
-<<<<<<< HEAD
+
 	add_executable( vdb-dump-makedb makedb )
 	target_link_libraries( vdb-dump-makedb ${COMMON_LINK_LIBRARIES} ${COMMON_LIBS_WRITE} )
-=======
->>>>>>> 38a56bc1
-
-    add_executable( vdb-dump-makedb makedb )
-    target_link_libraries( vdb-dump-makedb ${COMMON_LINK_LIBRARIES} ncbi-wvdb )
 
     add_test( NAME Test_Vdb_dump
         COMMAND
