--- conflicted
+++ resolved
@@ -36,21 +36,11 @@
 
 runtests: vdb-dump
 
-<<<<<<< HEAD
 #-------------------------------------------------------------------------------
 # vdb-dump-makedb
 # Create test databases
 MAKEDB_SRC = \
 	makedb
-=======
-vdb-dump:
-	rm -rf actual
-	mkdir -p actual
-	$(BINDIR)/vdb-dump SRR056386 -R 1 -C READ -f tab >actual/1.0.stdout; diff expected/1.0.stdout actual/1.0.stdout
-	$(BINDIR)/vdb-dump SRR056386 -R 1 -C READ -f tab -I >actual/1.1.stdout; diff expected/1.1.stdout actual/1.1.stdout
-	rm -rf actual
-	@ python $(TOP)/build/check-exit-code.py $(BINDIR)/vdb-copy
->>>>>>> 90ef1a61
 
 MAKEDB_OBJ = \
 	$(addsuffix .$(OBJX),$(MAKEDB_SRC))
@@ -81,6 +71,7 @@
 	@ $(BINDIR)/vdb-dump -T SUBDB_1.SUBSUBDB_2.TABLE2 data/NestedDatabase >actual/2.2.stdout && diff expected/2.2.stdout actual/2.2.stdout
 	@ rm -rf actual
 	@ rm -rf data
+	@ python $(TOP)/build/check-exit-code.py $(BINDIR)/vdb-dump
 	@ echo "...all tests passed"
 
 .PHONY: kar
