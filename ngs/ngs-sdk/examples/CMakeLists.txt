# ===========================================================================
#
#                            PUBLIC DOMAIN NOTICE
#               National Center for Biotechnology Information
#
#  This software/database is a "United States Government Work" under the
#  terms of the United States Copyright Act.  It was written as part of
#  the author's official duties as a United States Government employee and
#  thus cannot be copyrighted.  This software/database is freely available
#  to the public for use. The National Library of Medicine and the U.S.
#  Government have not placed any restriction on its use or reproduction.
#
#  Although all reasonable efforts have been taken to ensure the accuracy
#  and reliability of the software and data, the NLM and the U.S.
#  Government do not and cannot warrant the performance or results that
#  may be obtained by using this software or data. The NLM and the U.S.
#  Government disclaim all warranties, express or implied, including
#  warranties of performance, merchantability or fitness for any particular
#  purpose.
#
#  Please cite the author in any work or product based on this material.
#
# ===========================================================================

include_directories( ${CMAKE_SOURCE_DIR}/ngs )
include_directories( ${CMAKE_SOURCE_DIR}/ngs/ngs-sdk )

if (WIN32)
    set( CMAKE_EXE_LINKER_FLAGS "${CMAKE_EXE_LINKER_FLAGS} /ENTRY:mainCRTStartup" )
endif()

link_libraries( ncbi-ngs ${COMMON_LINK_LIBRARIES} ${COMMON_LIBS_READ} )

add_executable( FragTest FragTest.cpp )
add_executable( AlignTest AlignTest.cpp )
add_executable( AlignSliceTest AlignSliceTest.cpp )
add_executable( PileupTest PileupTest.cpp )
add_executable( RefTest RefTest.cpp )
add_executable( DumpReferenceFASTA DumpReferenceFASTA.cpp )

#TODO: FastqTableDump

if ( NOT WIN32 )
	add_test( NAME SlowTest_NGS_Run_and_diff COMMAND ${CMAKE_CURRENT_SOURCE_DIR}/run_and_diff.sh ${BINDIR} WORKING_DIRECTORY ${CMAKE_CURRENT_SOURCE_DIR} )
endif()

if ( SINGLE_CONFIG )
    install(
        FILES FragTest.cpp AlignTest.cpp AlignSliceTest.cpp PileupTest.cpp RefTest.cpp DumpReferenceFASTA.cpp
<<<<<<< HEAD
              Makefile.config expected.txt
=======
              expected.txt
>>>>>>> 60135d88
        DESTINATION ${CMAKE_INSTALL_PREFIX}/share/examples
    )
    install(FILES ${CMAKE_CURRENT_SOURCE_DIR}/Makefile.install
        DESTINATION ${CMAKE_INSTALL_PREFIX}/share/examples
        RENAME Makefile
    )
    install(FILES ${CMAKE_CURRENT_SOURCE_DIR}/README.install
        DESTINATION ${CMAKE_INSTALL_PREFIX}/share/examples
        RENAME README.txt
    )
endif()<|MERGE_RESOLUTION|>--- conflicted
+++ resolved
@@ -47,11 +47,7 @@
 if ( SINGLE_CONFIG )
     install(
         FILES FragTest.cpp AlignTest.cpp AlignSliceTest.cpp PileupTest.cpp RefTest.cpp DumpReferenceFASTA.cpp
-<<<<<<< HEAD
-              Makefile.config expected.txt
-=======
               expected.txt
->>>>>>> 60135d88
         DESTINATION ${CMAKE_INSTALL_PREFIX}/share/examples
     )
     install(FILES ${CMAKE_CURRENT_SOURCE_DIR}/Makefile.install
