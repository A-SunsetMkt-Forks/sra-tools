# ===========================================================================
#
#                            PUBLIC DOMAIN NOTICE
#               National Center for Biotechnology Information
#
#  This software/database is a "United States Government Work" under the
#  terms of the United States Copyright Act.  It was written as part of
#  the author's official duties as a United States Government employee and
#  thus cannot be copyrighted.  This software/database is freely available
#  to the public for use. The National Library of Medicine and the U.S.
#  Government have not placed any restriction on its use or reproduction.
#
#  Although all reasonable efforts have been taken to ensure the accuracy
#  and reliability of the software and data, the NLM and the U.S.
#  Government do not and cannot warrant the performance or results that
#  may be obtained by using this software or data. The NLM and the U.S.
#  Government disclaim all warranties, express or implied, including
#  warranties of performance, merchantability or fitness for any particular
#  purpose.
#
#  Please cite the author in any work or product based on this material.
#
# ===========================================================================

if ( Java_FOUND )

    include(UseJava)

    set( SOURCES
        AlignTest.java
        AlignSliceTest.java
        FragTest.java
        PileupTest.java
        RefTest.java
        ReadGroupTest.java
        DumpReferenceFASTA.java
    )

    add_jar( ngs-examples
        SOURCES ${SOURCES}
        INCLUDE_JARS ngs-java
        OUTPUT_DIR ${CMAKE_JAR_OUTPUT_DIRECTORY}
    )

    if ( SINGLE_CONFIG )
        macro( RunAndDiff TestName TestParams )
            add_test(
                NAME Test_NgsJavaExamples_${TestName}
                COMMAND bash -c
<<<<<<< HEAD
                    "${Java_JAVA_EXECUTABLE} -Dvdb.log=FINEST -cp ${CMAKE_JAR_OUTPUT_DIRECTORY}/ngs-examples.jar:${CMAKE_JAR_OUTPUT_DIRECTORY}/ngs-java.jar -Djava.library.path=${CMAKE_LIBRARY_OUTPUT_DIRECTORY} examples.${TestName} ${TestParams} > actual/${TestName} && diff expected/${TestName} actual/${TestName}"
=======
                    "${Java_JAVA_EXECUTABLE} -Dvdb.log=FINEST -cp ${CMAKE_JAR_OUTPUT_DIRECTORY}/ngs-examples.jar:${CMAKE_JAR_OUTPUT_DIRECTORY}/ngs-java.jar -Djava.library.path=${CMAKE_LIBRARY_OUTPUT_DIRECTORY} examples.${TestName} ${TestParams} > ${CMAKE_CURRENT_SOURCE_DIR}/actual/${TestName} && diff ${CMAKE_CURRENT_SOURCE_DIR}/expected/${TestName} ${CMAKE_CURRENT_SOURCE_DIR}/actual/${TestName}"
>>>>>>> 60135d88
                WORKING_DIRECTORY ${CMAKE_CURRENT_SOURCE_DIR}
                COMMAND_EXPAND_LISTS
            )
        endmacro()

        RunAndDiff( FragTest "ERR225922 10000 2" )
        RunAndDiff( AlignTest "ERR225922 10000 2" )
        RunAndDiff( AlignSliceTest "SRR1121656 1 1 9999" )
        RunAndDiff( PileupTest "SRR1121656 1 9999 10003" )
        RunAndDiff( RefTest "SRR1121656" )
        RunAndDiff( ReadGroupTest "SRR1121656" )
        RunAndDiff( DumpReferenceFASTA "SRR520124 1" )

        set( INSTALL_DEST ${CMAKE_INSTALL_PREFIX}/share/examples-java )

<<<<<<< HEAD
        install(FILES ${SOURCES} expected.txt
=======
        install(FILES ${SOURCES}
>>>>>>> 60135d88
            DESTINATION ${INSTALL_DEST}/examples )
        install(FILES ${CMAKE_CURRENT_SOURCE_DIR}/Makefile.install
            DESTINATION ${INSTALL_DEST}
            RENAME Makefile
        )
        install(FILES README.install
            DESTINATION ${INSTALL_DEST}
            RENAME README.txt
        )
<<<<<<< HEAD
=======
        install(FILES expected.txt
            DESTINATION ${INSTALL_DEST} )
>>>>>>> 60135d88
    endif()

endif()<|MERGE_RESOLUTION|>--- conflicted
+++ resolved
@@ -47,11 +47,7 @@
             add_test(
                 NAME Test_NgsJavaExamples_${TestName}
                 COMMAND bash -c
-<<<<<<< HEAD
-                    "${Java_JAVA_EXECUTABLE} -Dvdb.log=FINEST -cp ${CMAKE_JAR_OUTPUT_DIRECTORY}/ngs-examples.jar:${CMAKE_JAR_OUTPUT_DIRECTORY}/ngs-java.jar -Djava.library.path=${CMAKE_LIBRARY_OUTPUT_DIRECTORY} examples.${TestName} ${TestParams} > actual/${TestName} && diff expected/${TestName} actual/${TestName}"
-=======
                     "${Java_JAVA_EXECUTABLE} -Dvdb.log=FINEST -cp ${CMAKE_JAR_OUTPUT_DIRECTORY}/ngs-examples.jar:${CMAKE_JAR_OUTPUT_DIRECTORY}/ngs-java.jar -Djava.library.path=${CMAKE_LIBRARY_OUTPUT_DIRECTORY} examples.${TestName} ${TestParams} > ${CMAKE_CURRENT_SOURCE_DIR}/actual/${TestName} && diff ${CMAKE_CURRENT_SOURCE_DIR}/expected/${TestName} ${CMAKE_CURRENT_SOURCE_DIR}/actual/${TestName}"
->>>>>>> 60135d88
                 WORKING_DIRECTORY ${CMAKE_CURRENT_SOURCE_DIR}
                 COMMAND_EXPAND_LISTS
             )
@@ -67,11 +63,7 @@
 
         set( INSTALL_DEST ${CMAKE_INSTALL_PREFIX}/share/examples-java )
 
-<<<<<<< HEAD
-        install(FILES ${SOURCES} expected.txt
-=======
         install(FILES ${SOURCES}
->>>>>>> 60135d88
             DESTINATION ${INSTALL_DEST}/examples )
         install(FILES ${CMAKE_CURRENT_SOURCE_DIR}/Makefile.install
             DESTINATION ${INSTALL_DEST}
@@ -81,11 +73,8 @@
             DESTINATION ${INSTALL_DEST}
             RENAME README.txt
         )
-<<<<<<< HEAD
-=======
         install(FILES expected.txt
             DESTINATION ${INSTALL_DEST} )
->>>>>>> 60135d88
     endif()
 
 endif()