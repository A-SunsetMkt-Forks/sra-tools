if( Python3_EXECUTABLE )

    add_subdirectory( examples )

<<<<<<< HEAD
    cmake_path( CONVERT "${TEMPDIR}/ngs" TO_NATIVE_PATH_LIST PythonUserBase )
=======
    #TODO: install
>>>>>>> 1f41eabb

    add_test(
        NAME Test_NGS_Python_install
        COMMAND ${Python3_EXECUTABLE} ${CMAKE_CURRENT_SOURCE_DIR}/setup.py  -q install --user
        WORKING_DIRECTORY ${CMAKE_CURRENT_SOURCE_DIR}
    )

    set_tests_properties( Test_NGS_Python_install
        PROPERTIES ENVIRONMENT "PYTHONUSERBASE=${PythonUserBase}"
    )

endif()<|MERGE_RESOLUTION|>--- conflicted
+++ resolved
@@ -2,11 +2,7 @@
 
     add_subdirectory( examples )
 
-<<<<<<< HEAD
-    cmake_path( CONVERT "${TEMPDIR}/ngs" TO_NATIVE_PATH_LIST PythonUserBase )
-=======
     #TODO: install
->>>>>>> 1f41eabb
 
     add_test(
         NAME Test_NGS_Python_install
